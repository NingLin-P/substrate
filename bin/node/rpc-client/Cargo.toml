--- conflicted
+++ resolved
@@ -12,11 +12,7 @@
 
 [dependencies]
 futures = "0.3.16"
-<<<<<<< HEAD
-jsonrpsee = { git = "https://github.com/paritytech/jsonrpsee", branch = "dp-debug-substrate-tests", features = ["client", "macros"] }
-=======
 jsonrpsee = { git = "https://github.com/paritytech/jsonrpsee", rev = "0b7614884ea24fd1e00ffb406a79d48e0be8dee1", features = ["client", "macros"] }
->>>>>>> 669e2cab
 tokio = { version = "1.10", features = ["full"] }
 node-primitives = { version = "2.0.0", path = "../primitives" }
 sp-tracing = { version = "4.0.0-dev", path = "../../../primitives/tracing" }
