// This file is part of Substrate.

// Copyright (C) 2017-2021 Parity Technologies (UK) Ltd.
// SPDX-License-Identifier: Apache-2.0

// Licensed under the Apache License, Version 2.0 (the "License");
// you may not use this file except in compliance with the License.
// You may obtain a copy of the License at
//
// 	http://www.apache.org/licenses/LICENSE-2.0
//
// Unless required by applicable law or agreed to in writing, software
// distributed under the License is distributed on an "AS IS" BASIS,
// WITHOUT WARRANTIES OR CONDITIONS OF ANY KIND, either express or implied.
// See the License for the specific language governing permissions and
// limitations under the License.

//! Version module for the Substrate runtime; Provides a function that returns the runtime version.

#![cfg_attr(not(feature = "std"), no_std)]

#[cfg(feature = "std")]
use serde::{Deserialize, Serialize};
#[cfg(feature = "std")]
use std::collections::HashSet;
#[cfg(feature = "std")]
use std::fmt;

use codec::{Decode, Encode};
use scale_info::TypeInfo;
use sp_runtime::RuntimeString;
pub use sp_runtime::{create_runtime_str, StateVersion, DEFAULT_STATE_HASHING};
#[doc(hidden)]
pub use sp_std;

#[cfg(feature = "std")]
use sp_runtime::{generic::BlockId, traits::Block as BlockT};

#[cfg(feature = "std")]
pub mod embed;

/// An attribute that accepts a version declaration of a runtime and generates a custom wasm
/// section with the equivalent contents.
///
/// The custom section allows to read the version of the runtime without having to execute any
/// code. Instead, the generated custom section can be relatively easily parsed from the wasm
/// binary. The identifier of the custom section is "runtime_version".
///
/// A shortcoming of this macro is that it is unable to embed information regarding supported
/// APIs. This is supported by the `construct_runtime!` macro.
///
/// # Usage
///
/// This macro accepts a const item like the following:
///
/// ```rust
/// use sp_version::{create_runtime_str, RuntimeVersion};
///
/// #[sp_version::runtime_version]
/// pub const VERSION: RuntimeVersion = RuntimeVersion {
/// 	spec_name: create_runtime_str!("test"),
/// 	impl_name: create_runtime_str!("test"),
/// 	authoring_version: 10,
/// 	spec_version: 265,
/// 	impl_version: 1,
/// 	apis: RUNTIME_API_VERSIONS,
/// 	transaction_version: 2,
/// };
///
/// # const RUNTIME_API_VERSIONS: sp_version::ApisVec = sp_version::create_apis_vec!([]);
/// ```
///
/// It will pass it through and add code required for emitting a custom section. The
/// information that will go into the custom section is parsed from the item declaration. Due
/// to that, the macro is somewhat rigid in terms of the code it accepts. There are the
/// following considerations:
///
/// - The `spec_name` and `impl_name` must be set by a macro-like expression. The name of the
///   macro doesn't matter though.
///
/// - `authoring_version`, `spec_version`, `impl_version` and `transaction_version` must be set
///   by a literal. Literal must be an integer. No other expressions are allowed there. In
///   particular, you can't supply a constant variable.
///
/// - `apis` doesn't have any specific constraints. This is because this information doesn't
///   get into the custom section and is not parsed.
///
/// # Compilation Target & "std" feature
///
/// This macro assumes it will be used within a runtime. By convention, a runtime crate defines
/// a feature named "std". This feature is enabled when the runtime is compiled to native code
/// and disabled when it is compiled to the wasm code.
///
/// The custom section can only be emitted while compiling to wasm. In order to detect the
/// compilation target we use the "std" feature. This macro will emit the custom section only
/// if the "std" feature is **not** enabled.
///
/// Including this macro in the context where there is no "std" feature and the code is not
/// compiled to wasm can lead to cryptic linking errors.
pub use sp_version_proc_macro::runtime_version;

/// The identity of a particular API interface that the runtime might provide.
///
/// The id is generated by hashing the name of the runtime api with BLAKE2 using a hash size
/// of 8 bytes.
///
/// The name of the runtime api is the name of the trait when using `decl_runtime_apis!` macro.
pub type ApiId = [u8; 8];

/// A vector of pairs of `ApiId` and a `u32` for version.
pub type ApisVec = sp_std::borrow::Cow<'static, [(ApiId, u32)]>;

/// Create a vector of Api declarations.
#[macro_export]
macro_rules! create_apis_vec {
	( $y:expr ) => {
		$crate::sp_std::borrow::Cow::Borrowed(&$y)
	};
}

/// Runtime version.
/// This should not be thought of as classic Semver (major/minor/tiny).
/// This triplet have different semantics and mis-interpretation could cause problems.
/// In particular: bug fixes should result in an increment of `spec_version` and possibly
/// `authoring_version`, absolutely not `impl_version` since they change the semantics of the
/// runtime.
#[derive(Clone, PartialEq, Eq, Encode, Decode, Default, sp_runtime::RuntimeDebug, TypeInfo)]
#[cfg_attr(feature = "std", derive(Serialize, Deserialize))]
#[cfg_attr(feature = "std", serde(rename_all = "camelCase"))]
pub struct RuntimeVersion {
	/// Identifies the different Substrate runtimes. There'll be at least polkadot and node.
	/// A different on-chain spec_name to that of the native runtime would normally result
	/// in node not attempting to sync or author blocks.
	pub spec_name: RuntimeString,

	/// Name of the implementation of the spec. This is of little consequence for the node
	/// and serves only to differentiate code of different implementation teams. For this
	/// codebase, it will be parity-polkadot. If there were a non-Rust implementation of the
	/// Polkadot runtime (e.g. C++), then it would identify itself with an accordingly different
	/// `impl_name`.
	pub impl_name: RuntimeString,

	/// `authoring_version` is the version of the authorship interface. An authoring node
	/// will not attempt to author blocks unless this is equal to its native runtime.
	pub authoring_version: u32,

	/// Version of the runtime specification. A full-node will not attempt to use its native
	/// runtime in substitute for the on-chain Wasm runtime unless all of `spec_name`,
	/// `spec_version` and `authoring_version` are the same between Wasm and native.
	pub spec_version: u32,

	/// Version of the implementation of the specification. Nodes are free to ignore this; it
	/// serves only as an indication that the code is different; as long as the other two versions
	/// are the same then while the actual code may be different, it is nonetheless required to
	/// do the same thing.
	/// Non-consensus-breaking optimizations are about the only changes that could be made which
	/// would result in only the `impl_version` changing.
	pub impl_version: u32,

	/// List of supported API "features" along with their versions.
	#[cfg_attr(
		feature = "std",
		serde(
			serialize_with = "apis_serialize::serialize",
			deserialize_with = "apis_serialize::deserialize",
		)
	)]
	pub apis: ApisVec,

	/// All existing dispatches are fully compatible when this number doesn't change. If this
	/// number changes, then `spec_version` must change, also.
	///
	/// This number must change when an existing dispatchable (module ID, dispatch ID) is changed,
	/// either through an alteration in its user-level semantics, a parameter
	/// added/removed/changed, a dispatchable being removed, a module being removed, or a
	/// dispatchable/module changing its index.
	///
	/// It need *not* change when a new module is added or when a dispatchable is added.
	pub transaction_version: u32,
}

#[cfg(feature = "std")]
impl fmt::Display for RuntimeVersion {
	fn fmt(&self, f: &mut fmt::Formatter) -> fmt::Result {
		write!(
			f,
			"{}-{} ({}-{}.tx{}.au{})",
			self.spec_name,
			self.spec_version,
			self.impl_name,
			self.impl_version,
			self.transaction_version,
			self.authoring_version,
		)
	}
}

#[cfg(feature = "std")]
impl RuntimeVersion {
	/// Check if this version matches other version for calling into runtime.
	pub fn can_call_with(&self, other: &RuntimeVersion) -> bool {
		self.spec_version == other.spec_version &&
			self.spec_name == other.spec_name &&
			self.authoring_version == other.authoring_version
	}

	/// Check if the given api with `api_id` is implemented and the version passes the given
	/// `predicate`.
	pub fn has_api_with<P: Fn(u32) -> bool>(&self, id: &ApiId, predicate: P) -> bool {
		self.apis.iter().any(|(s, v)| s == id && predicate(*v))
	}

	/// Returns the api version found for api with `id`.
	pub fn api_version(&self, id: &ApiId) -> Option<u32> {
		self.apis.iter().find_map(|a| (a.0 == *id).then(|| a.1))
	}

	/// Returns state version to use for update.
	pub fn state_version(&self) -> StateVersion {
<<<<<<< HEAD
		let core_api_id = sp_runtime::hashing::blake2_64(b"Core");
=======
		let core_api_id = sp_core_hashing_proc_macro::blake2b_64!(b"Core");
>>>>>>> 8e962f23
		if self.has_api_with(&core_api_id, |v| v >= 4) {
			StateVersion::V1
		} else {
			StateVersion::V0
		}
	}
}

#[cfg(feature = "std")]
#[derive(Debug)]
pub struct NativeVersion {
	/// Basic runtime version info.
	pub runtime_version: RuntimeVersion,
	/// Authoring runtimes that this native runtime supports.
	pub can_author_with: HashSet<u32>,
}

#[cfg(feature = "std")]
impl NativeVersion {
	/// Check if this version matches other version for authoring blocks.
	///
	/// # Return
	///
	/// - Returns `Ok(())` when authoring is supported.
	/// - Returns `Err(_)` with a detailed error when authoring is not supported.
	pub fn can_author_with(&self, other: &RuntimeVersion) -> Result<(), String> {
		if self.runtime_version.spec_name != other.spec_name {
			Err(format!(
				"`spec_name` does not match `{}` vs `{}`",
				self.runtime_version.spec_name, other.spec_name,
			))
		} else if self.runtime_version.authoring_version != other.authoring_version &&
			!self.can_author_with.contains(&other.authoring_version)
		{
			Err(format!(
				"`authoring_version` does not match `{version}` vs `{other_version}` and \
				`can_author_with` not contains `{other_version}`",
				version = self.runtime_version.authoring_version,
				other_version = other.authoring_version,
			))
		} else {
			Ok(())
		}
	}
}

#[cfg(feature = "std")]
/// Returns the version of the native runtime.
pub trait GetNativeVersion {
	/// Returns the version of the native runtime.
	fn native_version(&self) -> &NativeVersion;
}

/// Something that can provide the runtime version at a given block.
#[cfg(feature = "std")]
pub trait GetRuntimeVersionAt<Block: BlockT> {
	/// Returns the version of runtime at the given block.
	fn runtime_version(&self, at: &BlockId<Block>) -> Result<RuntimeVersion, String>;
}

#[cfg(feature = "std")]
impl<T: GetRuntimeVersionAt<Block>, Block: BlockT> GetRuntimeVersionAt<Block>
	for std::sync::Arc<T>
{
	fn runtime_version(&self, at: &BlockId<Block>) -> Result<RuntimeVersion, String> {
		(&**self).runtime_version(at)
	}
}

#[cfg(feature = "std")]
impl<T: GetNativeVersion> GetNativeVersion for std::sync::Arc<T> {
	fn native_version(&self) -> &NativeVersion {
		(&**self).native_version()
	}
}

#[cfg(feature = "std")]
mod apis_serialize {
	use super::*;
	use impl_serde::serialize as bytes;
	use serde::{de, ser::SerializeTuple, Serializer};

	#[derive(Serialize)]
	struct ApiId<'a>(#[serde(serialize_with = "serialize_bytesref")] &'a super::ApiId, &'a u32);

	pub fn serialize<S>(apis: &ApisVec, ser: S) -> Result<S::Ok, S::Error>
	where
		S: Serializer,
	{
		let len = apis.len();
		let mut seq = ser.serialize_tuple(len)?;
		for (api, ver) in &**apis {
			seq.serialize_element(&ApiId(api, ver))?;
		}
		seq.end()
	}

	pub fn serialize_bytesref<S>(&apis: &&super::ApiId, ser: S) -> Result<S::Ok, S::Error>
	where
		S: Serializer,
	{
		bytes::serialize(apis, ser)
	}

	#[derive(Deserialize)]
	struct ApiIdOwned(#[serde(deserialize_with = "deserialize_bytes")] super::ApiId, u32);

	pub fn deserialize<'de, D>(deserializer: D) -> Result<ApisVec, D::Error>
	where
		D: de::Deserializer<'de>,
	{
		struct Visitor;
		impl<'de> de::Visitor<'de> for Visitor {
			type Value = ApisVec;

			fn expecting(&self, formatter: &mut fmt::Formatter) -> fmt::Result {
				formatter.write_str("a sequence of api id and version tuples")
			}

			fn visit_seq<V>(self, mut visitor: V) -> Result<Self::Value, V::Error>
			where
				V: de::SeqAccess<'de>,
			{
				let mut apis = Vec::new();
				while let Some(value) = visitor.next_element::<ApiIdOwned>()? {
					apis.push((value.0, value.1));
				}
				Ok(apis.into())
			}
		}
		deserializer.deserialize_seq(Visitor)
	}

	pub fn deserialize_bytes<'de, D>(d: D) -> Result<super::ApiId, D::Error>
	where
		D: de::Deserializer<'de>,
	{
		let mut arr = [0; 8];
		bytes::deserialize_check_len(d, bytes::ExpectedLen::Exact(&mut arr[..]))?;
		Ok(arr)
	}
}<|MERGE_RESOLUTION|>--- conflicted
+++ resolved
@@ -217,11 +217,7 @@
 
 	/// Returns state version to use for update.
 	pub fn state_version(&self) -> StateVersion {
-<<<<<<< HEAD
-		let core_api_id = sp_runtime::hashing::blake2_64(b"Core");
-=======
 		let core_api_id = sp_core_hashing_proc_macro::blake2b_64!(b"Core");
->>>>>>> 8e962f23
 		if self.has_api_with(&core_api_id, |v| v >= 4) {
 			StateVersion::V1
 		} else {
