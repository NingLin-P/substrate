// This file is part of Substrate.

// Copyright (C) 2017-2022 Parity Technologies (UK) Ltd.
// SPDX-License-Identifier: Apache-2.0

// Licensed under the Apache License, Version 2.0 (the "License");
// you may not use this file except in compliance with the License.
// You may obtain a copy of the License at
//
// 	http://www.apache.org/licenses/LICENSE-2.0
//
// Unless required by applicable law or agreed to in writing, software
// distributed under the License is distributed on an "AS IS" BASIS,
// WITHOUT WARRANTIES OR CONDITIONS OF ANY KIND, either express or implied.
// See the License for the specific language governing permissions and
// limitations under the License.

//! I/O host interface for substrate runtime.

#![warn(missing_docs)]
#![cfg_attr(not(feature = "std"), no_std)]
#![cfg_attr(not(feature = "std"), feature(alloc_error_handler))]
#![cfg_attr(
	feature = "std",
	doc = "Substrate runtime standard library as compiled when linked with Rust's standard library."
)]
#![cfg_attr(
	not(feature = "std"),
	doc = "Substrate's runtime standard library as compiled without Rust's standard library."
)]

use sp_std::vec::Vec;

#[cfg(feature = "std")]
use tracing;

#[cfg(feature = "std")]
use sp_core::{
	crypto::Pair,
	hexdisplay::HexDisplay,
	offchain::{OffchainDbExt, OffchainWorkerExt, TransactionPoolExt},
	storage::ChildInfo,
	traits::{RuntimeSpawnExt, TaskExecutorExt},
};
#[cfg(feature = "std")]
use sp_keystore::{KeystoreExt, SyncCryptoStore};

use sp_core::{
	crypto::KeyTypeId,
	ecdsa, ed25519,
	offchain::{
		HttpError, HttpRequestId, HttpRequestStatus, OpaqueNetworkState, StorageKind, Timestamp,
	},
	sr25519,
	storage::StateVersion,
	LogLevel, LogLevelFilter, OpaquePeerId, H256,
};

#[cfg(feature = "std")]
<<<<<<< HEAD
use sp_trie::{LayoutV0, LayoutV1, TrieConfiguration};
=======
use sp_trie::{LayoutV0, TrieConfiguration};
>>>>>>> d886baa9

use sp_runtime_interface::{
	pass_by::{PassBy, PassByCodec},
	runtime_interface, Pointer,
};

use codec::{Decode, Encode};

#[cfg(feature = "std")]
use sp_externalities::{Externalities, ExternalitiesExt};

#[cfg(feature = "std")]
mod batch_verifier;

#[cfg(feature = "std")]
use batch_verifier::BatchVerifier;

#[cfg(feature = "std")]
const LOG_TARGET: &str = "runtime::io";

/// Error verifying ECDSA signature
#[derive(Encode, Decode)]
pub enum EcdsaVerifyError {
	/// Incorrect value of R or S
	BadRS,
	/// Incorrect value of V
	BadV,
	/// Invalid signature
	BadSignature,
}

/// The outcome of calling `storage_kill`. Returned value is the number of storage items
/// removed from the backend from making the `storage_kill` call.
#[derive(PassByCodec, Encode, Decode)]
pub enum KillStorageResult {
	/// All key to remove were removed, return number of key removed from backend.
	AllRemoved(u32),
	/// Not all key to remove were removed, return number of key removed from backend.
	SomeRemaining(u32),
}

/// Interface for accessing the storage from within the runtime.
#[runtime_interface(feature_force_version=old_state,root,1)]
pub trait Storage {
	/// Returns the data for `key` in the storage or `None` if the key can not be found.
	fn get(&self, key: &[u8]) -> Option<Vec<u8>> {
		self.storage(key).map(|s| s.to_vec())
	}

	/// Get `key` from storage, placing the value into `value_out` and return the number of
	/// bytes that the entry in storage has beyond the offset or `None` if the storage entry
	/// doesn't exist at all.
	/// If `value_out` length is smaller than the returned length, only `value_out` length bytes
	/// are copied into `value_out`.
	fn read(&self, key: &[u8], value_out: &mut [u8], value_offset: u32) -> Option<u32> {
		self.storage(key).map(|value| {
			let value_offset = value_offset as usize;
			let data = &value[value_offset.min(value.len())..];
			let written = std::cmp::min(data.len(), value_out.len());
			value_out[..written].copy_from_slice(&data[..written]);
			data.len() as u32
		})
	}

	/// Set `key` to `value` in the storage.
	fn set(&mut self, key: &[u8], value: &[u8]) {
		self.set_storage(key.to_vec(), value.to_vec());
	}

	/// Clear the storage of the given `key` and its value.
	fn clear(&mut self, key: &[u8]) {
		self.clear_storage(key)
	}

	/// Check whether the given `key` exists in storage.
	fn exists(&self, key: &[u8]) -> bool {
		self.exists_storage(key)
	}

	/// Clear the storage of each key-value pair where the key starts with the given `prefix`.
	fn clear_prefix(&mut self, prefix: &[u8]) {
		let _ = Externalities::clear_prefix(*self, prefix, None);
	}

	/// Clear the storage of each key-value pair where the key starts with the given `prefix`.
	///
	/// # Limit
	///
	/// Deletes all keys from the overlay and up to `limit` keys from the backend if
	/// it is set to `Some`. No limit is applied when `limit` is set to `None`.
	///
	/// The limit can be used to partially delete a prefix storage in case it is too large
	/// to delete in one go (block).
	///
	/// It returns a boolean false iff some keys are remaining in
	/// the prefix after the functions returns. Also returns a `u32` with
	/// the number of keys removed from the process.
	///
	/// # Note
	///
	/// Please note that keys that are residing in the overlay for that prefix when
	/// issuing this call are all deleted without counting towards the `limit`. Only keys
	/// written during the current block are part of the overlay. Deleting with a `limit`
	/// mostly makes sense with an empty overlay for that prefix.
	///
	/// Calling this function multiple times per block for the same `prefix` does
	/// not make much sense because it is not cumulative when called inside the same block.
	/// Use this function to distribute the deletion of a single child trie across multiple
	/// blocks.
	#[version(2)]
	fn clear_prefix(&mut self, prefix: &[u8], limit: Option<u32>) -> KillStorageResult {
		let (all_removed, num_removed) = Externalities::clear_prefix(*self, prefix, limit);
		match all_removed {
			true => KillStorageResult::AllRemoved(num_removed),
			false => KillStorageResult::SomeRemaining(num_removed),
		}
	}

	/// Append the encoded `value` to the storage item at `key`.
	///
	/// The storage item needs to implement [`EncodeAppend`](codec::EncodeAppend).
	///
	/// # Warning
	///
	/// If the storage item does not support [`EncodeAppend`](codec::EncodeAppend) or
	/// something else fails at appending, the storage item will be set to `[value]`.
	fn append(&mut self, key: &[u8], value: Vec<u8>) {
		self.storage_append(key.to_vec(), value);
	}

	/// "Commit" all existing operations and compute the resulting storage root.
	///
	/// The hashing algorithm is defined by the `Block`.
	///
	/// Returns a `Vec<u8>` that holds the SCALE encoded hash.
	fn root(&mut self) -> Vec<u8> {
<<<<<<< HEAD
		self.storage_root(StateVersion::V0)
=======
		self.storage_root(sp_core::StateVersion::V0)
	}

	#[version(2)]
	/// "Commit" all existing operations and compute the resulting storage root.
	///
	/// The hashing algorithm is defined by the `Block`.
	///
	/// Returns a `Vec<u8>` that holds the SCALE encoded hash.
	fn root(&mut self) -> Vec<u8> {
		self.storage_root(sp_core::StateVersion::V1)
>>>>>>> d886baa9
	}

	/// "Commit" all existing operations and compute the resulting storage root.
	///
	/// The hashing algorithm is defined by the `Block`.
	///
	/// Returns a `Vec<u8>` that holds the SCALE encoded hash.
	#[version(2)]
	fn root(&mut self, version: StateVersion) -> Vec<u8> {
		self.storage_root(version)
	}

	/// Always returns `None`. This function exists for compatibility reasons.
	fn changes_root(&mut self, _parent_hash: &[u8]) -> Option<Vec<u8>> {
		None
	}

	/// Get the next key in storage after the given one in lexicographic order.
	fn next_key(&mut self, key: &[u8]) -> Option<Vec<u8>> {
		self.next_storage_key(&key)
	}

	/// Start a new nested transaction.
	///
	/// This allows to either commit or roll back all changes that are made after this call.
	/// For every transaction there must be a matching call to either `rollback_transaction`
	/// or `commit_transaction`. This is also effective for all values manipulated using the
	/// `DefaultChildStorage` API.
	///
	/// # Warning
	///
	/// This is a low level API that is potentially dangerous as it can easily result
	/// in unbalanced transactions. For example, FRAME users should use high level storage
	/// abstractions.
	fn start_transaction(&mut self) {
		self.storage_start_transaction();
	}

	/// Rollback the last transaction started by `start_transaction`.
	///
	/// Any changes made during that transaction are discarded.
	///
	/// # Panics
	///
	/// Will panic if there is no open transaction.
	fn rollback_transaction(&mut self) {
		self.storage_rollback_transaction()
			.expect("No open transaction that can be rolled back.");
	}

	/// Commit the last transaction started by `start_transaction`.
	///
	/// Any changes made during that transaction are committed.
	///
	/// # Panics
	///
	/// Will panic if there is no open transaction.
	fn commit_transaction(&mut self) {
		self.storage_commit_transaction()
			.expect("No open transaction that can be committed.");
	}
}

/// Interface for accessing the child storage for default child trie,
/// from within the runtime.
#[runtime_interface(feature_force_version=old_state,root,1)]
pub trait DefaultChildStorage {
	/// Get a default child storage value for a given key.
	///
	/// Parameter `storage_key` is the unprefixed location of the root of the child trie in the
	/// parent trie. Result is `None` if the value for `key` in the child storage can not be found.
	fn get(&self, storage_key: &[u8], key: &[u8]) -> Option<Vec<u8>> {
		let child_info = ChildInfo::new_default(storage_key);
		self.child_storage(&child_info, key).map(|s| s.to_vec())
	}

	/// Allocation efficient variant of `get`.
	///
	/// Get `key` from child storage, placing the value into `value_out` and return the number
	/// of bytes that the entry in storage has beyond the offset or `None` if the storage entry
	/// doesn't exist at all.
	/// If `value_out` length is smaller than the returned length, only `value_out` length bytes
	/// are copied into `value_out`.
	fn read(
		&self,
		storage_key: &[u8],
		key: &[u8],
		value_out: &mut [u8],
		value_offset: u32,
	) -> Option<u32> {
		let child_info = ChildInfo::new_default(storage_key);
		self.child_storage(&child_info, key).map(|value| {
			let value_offset = value_offset as usize;
			let data = &value[value_offset.min(value.len())..];
			let written = std::cmp::min(data.len(), value_out.len());
			value_out[..written].copy_from_slice(&data[..written]);
			data.len() as u32
		})
	}

	/// Set a child storage value.
	///
	/// Set `key` to `value` in the child storage denoted by `storage_key`.
	fn set(&mut self, storage_key: &[u8], key: &[u8], value: &[u8]) {
		let child_info = ChildInfo::new_default(storage_key);
		self.set_child_storage(&child_info, key.to_vec(), value.to_vec());
	}

	/// Clear a child storage key.
	///
	/// For the default child storage at `storage_key`, clear value at `key`.
	fn clear(&mut self, storage_key: &[u8], key: &[u8]) {
		let child_info = ChildInfo::new_default(storage_key);
		self.clear_child_storage(&child_info, key);
	}

	/// Clear an entire child storage.
	///
	/// If it exists, the child storage for `storage_key`
	/// is removed.
	fn storage_kill(&mut self, storage_key: &[u8]) {
		let child_info = ChildInfo::new_default(storage_key);
		self.kill_child_storage(&child_info, None);
	}

	/// Clear a child storage key.
	///
	/// See `Storage` module `clear_prefix` documentation for `limit` usage.
	#[version(2)]
	fn storage_kill(&mut self, storage_key: &[u8], limit: Option<u32>) -> bool {
		let child_info = ChildInfo::new_default(storage_key);
		let (all_removed, _num_removed) = self.kill_child_storage(&child_info, limit);
		all_removed
	}

	/// Clear a child storage key.
	///
	/// See `Storage` module `clear_prefix` documentation for `limit` usage.
	#[version(3)]
	fn storage_kill(&mut self, storage_key: &[u8], limit: Option<u32>) -> KillStorageResult {
		let child_info = ChildInfo::new_default(storage_key);
		let (all_removed, num_removed) = self.kill_child_storage(&child_info, limit);
		match all_removed {
			true => KillStorageResult::AllRemoved(num_removed),
			false => KillStorageResult::SomeRemaining(num_removed),
		}
	}

	/// Check a child storage key.
	///
	/// Check whether the given `key` exists in default child defined at `storage_key`.
	fn exists(&self, storage_key: &[u8], key: &[u8]) -> bool {
		let child_info = ChildInfo::new_default(storage_key);
		self.exists_child_storage(&child_info, key)
	}

	/// Clear child default key by prefix.
	///
	/// Clear the child storage of each key-value pair where the key starts with the given `prefix`.
	fn clear_prefix(&mut self, storage_key: &[u8], prefix: &[u8]) {
		let child_info = ChildInfo::new_default(storage_key);
		let _ = self.clear_child_prefix(&child_info, prefix, None);
	}

	/// Clear the child storage of each key-value pair where the key starts with the given `prefix`.
	///
	/// See `Storage` module `clear_prefix` documentation for `limit` usage.
	#[version(2)]
	fn clear_prefix(
		&mut self,
		storage_key: &[u8],
		prefix: &[u8],
		limit: Option<u32>,
	) -> KillStorageResult {
		let child_info = ChildInfo::new_default(storage_key);
		let (all_removed, num_removed) = self.clear_child_prefix(&child_info, prefix, limit);
		match all_removed {
			true => KillStorageResult::AllRemoved(num_removed),
			false => KillStorageResult::SomeRemaining(num_removed),
		}
	}

	/// Default child root calculation.
	///
	/// "Commit" all existing operations and compute the resulting child storage root.
	/// The hashing algorithm is defined by the `Block`.
	///
	/// Returns a `Vec<u8>` that holds the SCALE encoded hash.
	fn root(&mut self, storage_key: &[u8]) -> Vec<u8> {
		let child_info = ChildInfo::new_default(storage_key);
<<<<<<< HEAD
		self.child_storage_root(&child_info, StateVersion::V0)
=======
		self.child_storage_root(&child_info, sp_core::StateVersion::V0)
>>>>>>> d886baa9
	}

	/// Default child root calculation.
	///
	/// "Commit" all existing operations and compute the resulting child storage root.
	/// The hashing algorithm is defined by the `Block`.
	///
	/// Returns a `Vec<u8>` that holds the SCALE encoded hash.
	#[version(2)]
<<<<<<< HEAD
	fn root(&mut self, storage_key: &[u8], version: StateVersion) -> Vec<u8> {
		let child_info = ChildInfo::new_default(storage_key);
		self.child_storage_root(&child_info, version)
=======
	fn root(&mut self, storage_key: &[u8]) -> Vec<u8> {
		let child_info = ChildInfo::new_default(storage_key);
		self.child_storage_root(&child_info, sp_core::StateVersion::V1)
>>>>>>> d886baa9
	}

	/// Child storage key iteration.
	///
	/// Get the next key in storage after the given one in lexicographic order in child storage.
	fn next_key(&mut self, storage_key: &[u8], key: &[u8]) -> Option<Vec<u8>> {
		let child_info = ChildInfo::new_default(storage_key);
		self.next_child_storage_key(&child_info, key)
	}
}

/// Interface that provides trie related functionality.
#[runtime_interface]
pub trait Trie {
	/// A trie root formed from the iterated items.
	fn blake2_256_root(input: Vec<(Vec<u8>, Vec<u8>)>) -> H256 {
		LayoutV0::<sp_core::Blake2Hasher>::trie_root(input)
<<<<<<< HEAD
	}

	/// A trie root formed from the iterated items.
	#[version(2)]
	fn blake2_256_root(input: Vec<(Vec<u8>, Vec<u8>)>, version: StateVersion) -> H256 {
		match version {
			StateVersion::V0 => LayoutV0::<sp_core::Blake2Hasher>::trie_root(input),
			StateVersion::V1 => LayoutV1::<sp_core::Blake2Hasher>::trie_root(input),
		}
=======
>>>>>>> d886baa9
	}

	/// A trie root formed from the enumerated items.
	fn blake2_256_ordered_root(input: Vec<Vec<u8>>) -> H256 {
		LayoutV0::<sp_core::Blake2Hasher>::ordered_trie_root(input)
<<<<<<< HEAD
	}

	/// A trie root formed from the enumerated items.
	#[version(2)]
	fn blake2_256_ordered_root(input: Vec<Vec<u8>>, version: StateVersion) -> H256 {
		match version {
			StateVersion::V0 => LayoutV0::<sp_core::Blake2Hasher>::ordered_trie_root(input),
			StateVersion::V1 => LayoutV1::<sp_core::Blake2Hasher>::ordered_trie_root(input),
		}
=======
>>>>>>> d886baa9
	}

	/// A trie root formed from the iterated items.
	fn keccak_256_root(input: Vec<(Vec<u8>, Vec<u8>)>) -> H256 {
		LayoutV0::<sp_core::KeccakHasher>::trie_root(input)
<<<<<<< HEAD
	}

	/// A trie root formed from the iterated items.
	#[version(2)]
	fn keccak_256_root(input: Vec<(Vec<u8>, Vec<u8>)>, version: StateVersion) -> H256 {
		match version {
			StateVersion::V0 => LayoutV0::<sp_core::KeccakHasher>::trie_root(input),
			StateVersion::V1 => LayoutV1::<sp_core::KeccakHasher>::trie_root(input),
		}
=======
>>>>>>> d886baa9
	}

	/// A trie root formed from the enumerated items.
	fn keccak_256_ordered_root(input: Vec<Vec<u8>>) -> H256 {
		LayoutV0::<sp_core::KeccakHasher>::ordered_trie_root(input)
<<<<<<< HEAD
	}

	/// A trie root formed from the enumerated items.
	#[version(2)]
	fn keccak_256_ordered_root(input: Vec<Vec<u8>>, version: StateVersion) -> H256 {
		match version {
			StateVersion::V0 => LayoutV0::<sp_core::KeccakHasher>::ordered_trie_root(input),
			StateVersion::V1 => LayoutV1::<sp_core::KeccakHasher>::ordered_trie_root(input),
		}
=======
>>>>>>> d886baa9
	}

	/// Verify trie proof
	fn blake2_256_verify_proof(root: H256, proof: &[Vec<u8>], key: &[u8], value: &[u8]) -> bool {
		sp_trie::verify_trie_proof::<LayoutV0<sp_core::Blake2Hasher>, _, _, _>(
			&root,
			proof,
			&[(key, Some(value))],
		)
		.is_ok()
	}

	/// Verify trie proof
	#[version(2)]
	fn blake2_256_verify_proof(
		root: H256,
		proof: &[Vec<u8>],
		key: &[u8],
		value: &[u8],
		version: StateVersion,
	) -> bool {
		match version {
			StateVersion::V0 => sp_trie::verify_trie_proof::<
				LayoutV0<sp_core::Blake2Hasher>,
				_,
				_,
				_,
			>(&root, proof, &[(key, Some(value))])
			.is_ok(),
			StateVersion::V1 => sp_trie::verify_trie_proof::<
				LayoutV1<sp_core::Blake2Hasher>,
				_,
				_,
				_,
			>(&root, proof, &[(key, Some(value))])
			.is_ok(),
		}
	}

	/// Verify trie proof
	fn keccak_256_verify_proof(root: H256, proof: &[Vec<u8>], key: &[u8], value: &[u8]) -> bool {
		sp_trie::verify_trie_proof::<LayoutV0<sp_core::KeccakHasher>, _, _, _>(
			&root,
			proof,
			&[(key, Some(value))],
		)
		.is_ok()
	}

	/// Verify trie proof
	#[version(2)]
	fn keccak_256_verify_proof(
		root: H256,
		proof: &[Vec<u8>],
		key: &[u8],
		value: &[u8],
		version: StateVersion,
	) -> bool {
		match version {
			StateVersion::V0 => sp_trie::verify_trie_proof::<
				LayoutV0<sp_core::KeccakHasher>,
				_,
				_,
				_,
			>(&root, proof, &[(key, Some(value))])
			.is_ok(),
			StateVersion::V1 => sp_trie::verify_trie_proof::<
				LayoutV1<sp_core::KeccakHasher>,
				_,
				_,
				_,
			>(&root, proof, &[(key, Some(value))])
			.is_ok(),
		}
	}
}

/// Interface that provides miscellaneous functions for communicating between the runtime and the
/// node.
#[runtime_interface]
pub trait Misc {
	// NOTE: We use the target 'runtime' for messages produced by general printing functions,
	// instead of LOG_TARGET.

	/// Print a number.
	fn print_num(val: u64) {
		log::debug!(target: "runtime", "{}", val);
	}

	/// Print any valid `utf8` buffer.
	fn print_utf8(utf8: &[u8]) {
		if let Ok(data) = std::str::from_utf8(utf8) {
			log::debug!(target: "runtime", "{}", data)
		}
	}

	/// Print any `u8` slice as hex.
	fn print_hex(data: &[u8]) {
		log::debug!(target: "runtime", "{}", HexDisplay::from(&data));
	}

	/// Extract the runtime version of the given wasm blob by calling `Core_version`.
	///
	/// Returns `None` if calling the function failed for any reason or `Some(Vec<u8>)` where
	/// the `Vec<u8>` holds the SCALE encoded runtime version.
	///
	/// # Performance
	///
	/// This function may be very expensive to call depending on the wasm binary. It may be
	/// relatively cheap if the wasm binary contains version information. In that case,
	/// uncompression of the wasm blob is the dominating factor.
	///
	/// If the wasm binary does not have the version information attached, then a legacy mechanism
	/// may be involved. This means that a runtime call will be performed to query the version.
	///
	/// Calling into the runtime may be incredible expensive and should be approached with care.
	fn runtime_version(&mut self, wasm: &[u8]) -> Option<Vec<u8>> {
		use sp_core::traits::ReadRuntimeVersionExt;

		let mut ext = sp_state_machine::BasicExternalities::default();

		match self
			.extension::<ReadRuntimeVersionExt>()
			.expect("No `ReadRuntimeVersionExt` associated for the current context!")
			.read_runtime_version(wasm, &mut ext)
		{
			Ok(v) => Some(v),
			Err(err) => {
				log::debug!(
					target: LOG_TARGET,
					"cannot read version from the given runtime: {}",
					err,
				);
				None
			},
		}
	}
}

/// Interfaces for working with crypto related types from within the runtime.
#[runtime_interface]
pub trait Crypto {
	/// Returns all `ed25519` public keys for the given key id from the keystore.
	fn ed25519_public_keys(&mut self, id: KeyTypeId) -> Vec<ed25519::Public> {
		let keystore = &***self
			.extension::<KeystoreExt>()
			.expect("No `keystore` associated for the current context!");
		SyncCryptoStore::ed25519_public_keys(keystore, id)
	}

	/// Generate an `ed22519` key for the given key type using an optional `seed` and
	/// store it in the keystore.
	///
	/// The `seed` needs to be a valid utf8.
	///
	/// Returns the public key.
	fn ed25519_generate(&mut self, id: KeyTypeId, seed: Option<Vec<u8>>) -> ed25519::Public {
		let seed = seed.as_ref().map(|s| std::str::from_utf8(&s).expect("Seed is valid utf8!"));
		let keystore = &***self
			.extension::<KeystoreExt>()
			.expect("No `keystore` associated for the current context!");
		SyncCryptoStore::ed25519_generate_new(keystore, id, seed)
			.expect("`ed25519_generate` failed")
	}

	/// Sign the given `msg` with the `ed25519` key that corresponds to the given public key and
	/// key type in the keystore.
	///
	/// Returns the signature.
	fn ed25519_sign(
		&mut self,
		id: KeyTypeId,
		pub_key: &ed25519::Public,
		msg: &[u8],
	) -> Option<ed25519::Signature> {
		let keystore = &***self
			.extension::<KeystoreExt>()
			.expect("No `keystore` associated for the current context!");
		SyncCryptoStore::sign_with(keystore, id, &pub_key.into(), msg)
			.ok()
			.flatten()
			.map(|sig| ed25519::Signature::from_slice(sig.as_slice()))
	}

	/// Verify `ed25519` signature.
	///
	/// Returns `true` when the verification was successful.
	fn ed25519_verify(sig: &ed25519::Signature, msg: &[u8], pub_key: &ed25519::Public) -> bool {
		ed25519::Pair::verify(sig, msg, pub_key)
	}

	/// Register a `ed25519` signature for batch verification.
	///
	/// Batch verification must be enabled by calling [`start_batch_verify`].
	/// If batch verification is not enabled, the signature will be verified immediatley.
	/// To get the result of the batch verification, [`finish_batch_verify`]
	/// needs to be called.
	///
	/// Returns `true` when the verification is either successful or batched.
	fn ed25519_batch_verify(
		&mut self,
		sig: &ed25519::Signature,
		msg: &[u8],
		pub_key: &ed25519::Public,
	) -> bool {
		self.extension::<VerificationExt>()
			.map(|extension| extension.push_ed25519(sig.clone(), pub_key.clone(), msg.to_vec()))
			.unwrap_or_else(|| ed25519_verify(sig, msg, pub_key))
	}

	/// Verify `sr25519` signature.
	///
	/// Returns `true` when the verification was successful.
	#[version(2)]
	fn sr25519_verify(sig: &sr25519::Signature, msg: &[u8], pub_key: &sr25519::Public) -> bool {
		sr25519::Pair::verify(sig, msg, pub_key)
	}

	/// Register a `sr25519` signature for batch verification.
	///
	/// Batch verification must be enabled by calling [`start_batch_verify`].
	/// If batch verification is not enabled, the signature will be verified immediatley.
	/// To get the result of the batch verification, [`finish_batch_verify`]
	/// needs to be called.
	///
	/// Returns `true` when the verification is either successful or batched.
	fn sr25519_batch_verify(
		&mut self,
		sig: &sr25519::Signature,
		msg: &[u8],
		pub_key: &sr25519::Public,
	) -> bool {
		self.extension::<VerificationExt>()
			.map(|extension| extension.push_sr25519(sig.clone(), pub_key.clone(), msg.to_vec()))
			.unwrap_or_else(|| sr25519_verify(sig, msg, pub_key))
	}

	/// Start verification extension.
	fn start_batch_verify(&mut self) {
		let scheduler = self
			.extension::<TaskExecutorExt>()
			.expect("No task executor associated with the current context!")
			.clone();

		self.register_extension(VerificationExt(BatchVerifier::new(scheduler)))
			.expect("Failed to register required extension: `VerificationExt`");
	}

	/// Finish batch-verification of signatures.
	///
	/// Verify or wait for verification to finish for all signatures which were previously
	/// deferred by `sr25519_verify`/`ed25519_verify`.
	///
	/// Will panic if no `VerificationExt` is registered (`start_batch_verify` was not called).
	fn finish_batch_verify(&mut self) -> bool {
		let result = self
			.extension::<VerificationExt>()
			.expect("`finish_batch_verify` should only be called after `start_batch_verify`")
			.verify_and_clear();

		self.deregister_extension::<VerificationExt>()
			.expect("No verification extension in current context!");

		result
	}

	/// Returns all `sr25519` public keys for the given key id from the keystore.
	fn sr25519_public_keys(&mut self, id: KeyTypeId) -> Vec<sr25519::Public> {
		let keystore = &***self
			.extension::<KeystoreExt>()
			.expect("No `keystore` associated for the current context!");
		SyncCryptoStore::sr25519_public_keys(keystore, id)
	}

	/// Generate an `sr22519` key for the given key type using an optional seed and
	/// store it in the keystore.
	///
	/// The `seed` needs to be a valid utf8.
	///
	/// Returns the public key.
	fn sr25519_generate(&mut self, id: KeyTypeId, seed: Option<Vec<u8>>) -> sr25519::Public {
		let seed = seed.as_ref().map(|s| std::str::from_utf8(&s).expect("Seed is valid utf8!"));
		let keystore = &***self
			.extension::<KeystoreExt>()
			.expect("No `keystore` associated for the current context!");
		SyncCryptoStore::sr25519_generate_new(keystore, id, seed)
			.expect("`sr25519_generate` failed")
	}

	/// Sign the given `msg` with the `sr25519` key that corresponds to the given public key and
	/// key type in the keystore.
	///
	/// Returns the signature.
	fn sr25519_sign(
		&mut self,
		id: KeyTypeId,
		pub_key: &sr25519::Public,
		msg: &[u8],
	) -> Option<sr25519::Signature> {
		let keystore = &***self
			.extension::<KeystoreExt>()
			.expect("No `keystore` associated for the current context!");
		SyncCryptoStore::sign_with(keystore, id, &pub_key.into(), msg)
			.ok()
			.flatten()
			.map(|sig| sr25519::Signature::from_slice(sig.as_slice()))
	}

	/// Verify an `sr25519` signature.
	///
	/// Returns `true` when the verification in successful regardless of
	/// signature version.
	fn sr25519_verify(sig: &sr25519::Signature, msg: &[u8], pubkey: &sr25519::Public) -> bool {
		sr25519::Pair::verify_deprecated(sig, msg, pubkey)
	}

	/// Returns all `ecdsa` public keys for the given key id from the keystore.
	fn ecdsa_public_keys(&mut self, id: KeyTypeId) -> Vec<ecdsa::Public> {
		let keystore = &***self
			.extension::<KeystoreExt>()
			.expect("No `keystore` associated for the current context!");
		SyncCryptoStore::ecdsa_public_keys(keystore, id)
	}

	/// Generate an `ecdsa` key for the given key type using an optional `seed` and
	/// store it in the keystore.
	///
	/// The `seed` needs to be a valid utf8.
	///
	/// Returns the public key.
	fn ecdsa_generate(&mut self, id: KeyTypeId, seed: Option<Vec<u8>>) -> ecdsa::Public {
		let seed = seed.as_ref().map(|s| std::str::from_utf8(&s).expect("Seed is valid utf8!"));
		let keystore = &***self
			.extension::<KeystoreExt>()
			.expect("No `keystore` associated for the current context!");
		SyncCryptoStore::ecdsa_generate_new(keystore, id, seed).expect("`ecdsa_generate` failed")
	}

	/// Sign the given `msg` with the `ecdsa` key that corresponds to the given public key and
	/// key type in the keystore.
	///
	/// Returns the signature.
	fn ecdsa_sign(
		&mut self,
		id: KeyTypeId,
		pub_key: &ecdsa::Public,
		msg: &[u8],
	) -> Option<ecdsa::Signature> {
		let keystore = &***self
			.extension::<KeystoreExt>()
			.expect("No `keystore` associated for the current context!");
		SyncCryptoStore::sign_with(keystore, id, &pub_key.into(), msg)
			.ok()
			.flatten()
			.map(|sig| ecdsa::Signature::from_slice(sig.as_slice()))
	}

	/// Sign the given a pre-hashed `msg` with the `ecdsa` key that corresponds to the given public
	/// key and key type in the keystore.
	///
	/// Returns the signature.
	fn ecdsa_sign_prehashed(
		&mut self,
		id: KeyTypeId,
		pub_key: &ecdsa::Public,
		msg: &[u8; 32],
	) -> Option<ecdsa::Signature> {
		let keystore = &***self
			.extension::<KeystoreExt>()
			.expect("No `keystore` associated for the current context!");
		SyncCryptoStore::ecdsa_sign_prehashed(keystore, id, pub_key, msg).ok().flatten()
	}

	/// Verify `ecdsa` signature.
	///
	/// Returns `true` when the verification was successful.
	fn ecdsa_verify(sig: &ecdsa::Signature, msg: &[u8], pub_key: &ecdsa::Public) -> bool {
		ecdsa::Pair::verify_deprecated(sig, msg, pub_key)
	}

	/// Verify `ecdsa` signature.
	///
	/// Returns `true` when the verification was successful.
	#[version(2)]
	fn ecdsa_verify(sig: &ecdsa::Signature, msg: &[u8], pub_key: &ecdsa::Public) -> bool {
		ecdsa::Pair::verify(sig, msg, pub_key)
	}

	/// Verify `ecdsa` signature with pre-hashed `msg`.
	///
	/// Returns `true` when the verification was successful.
	fn ecdsa_verify_prehashed(
		sig: &ecdsa::Signature,
		msg: &[u8; 32],
		pub_key: &ecdsa::Public,
	) -> bool {
		ecdsa::Pair::verify_prehashed(sig, msg, pub_key)
	}

	/// Register a `ecdsa` signature for batch verification.
	///
	/// Batch verification must be enabled by calling [`start_batch_verify`].
	/// If batch verification is not enabled, the signature will be verified immediatley.
	/// To get the result of the batch verification, [`finish_batch_verify`]
	/// needs to be called.
	///
	/// Returns `true` when the verification is either successful or batched.
	fn ecdsa_batch_verify(
		&mut self,
		sig: &ecdsa::Signature,
		msg: &[u8],
		pub_key: &ecdsa::Public,
	) -> bool {
		self.extension::<VerificationExt>()
			.map(|extension| extension.push_ecdsa(sig.clone(), pub_key.clone(), msg.to_vec()))
			.unwrap_or_else(|| ecdsa_verify(sig, msg, pub_key))
	}

	/// Verify and recover a SECP256k1 ECDSA signature.
	///
	/// - `sig` is passed in RSV format. V should be either `0/1` or `27/28`.
	/// - `msg` is the blake2-256 hash of the message.
	///
	/// Returns `Err` if the signature is bad, otherwise the 64-byte pubkey
	/// (doesn't include the 0x04 prefix).
	fn secp256k1_ecdsa_recover(
		sig: &[u8; 65],
		msg: &[u8; 32],
	) -> Result<[u8; 64], EcdsaVerifyError> {
		let rs = libsecp256k1::Signature::parse_overflowing_slice(&sig[0..64])
			.map_err(|_| EcdsaVerifyError::BadRS)?;
		let v = libsecp256k1::RecoveryId::parse(
			if sig[64] > 26 { sig[64] - 27 } else { sig[64] } as u8
		)
		.map_err(|_| EcdsaVerifyError::BadV)?;
		let pubkey = libsecp256k1::recover(&libsecp256k1::Message::parse(msg), &rs, &v)
			.map_err(|_| EcdsaVerifyError::BadSignature)?;
		let mut res = [0u8; 64];
		res.copy_from_slice(&pubkey.serialize()[1..65]);
		Ok(res)
	}

	/// Verify and recover a SECP256k1 ECDSA signature.
	///
	/// - `sig` is passed in RSV format. V should be either `0/1` or `27/28`.
	/// - `msg` is the blake2-256 hash of the message.
	///
	/// Returns `Err` if the signature is bad, otherwise the 64-byte pubkey
	/// (doesn't include the 0x04 prefix).
	#[version(2)]
	fn secp256k1_ecdsa_recover(
		sig: &[u8; 65],
		msg: &[u8; 32],
	) -> Result<[u8; 64], EcdsaVerifyError> {
		let rs = libsecp256k1::Signature::parse_standard_slice(&sig[0..64])
			.map_err(|_| EcdsaVerifyError::BadRS)?;
		let v = libsecp256k1::RecoveryId::parse(
			if sig[64] > 26 { sig[64] - 27 } else { sig[64] } as u8
		)
		.map_err(|_| EcdsaVerifyError::BadV)?;
		let pubkey = libsecp256k1::recover(&libsecp256k1::Message::parse(msg), &rs, &v)
			.map_err(|_| EcdsaVerifyError::BadSignature)?;
		let mut res = [0u8; 64];
		res.copy_from_slice(&pubkey.serialize()[1..65]);
		Ok(res)
	}

	/// Verify and recover a SECP256k1 ECDSA signature.
	///
	/// - `sig` is passed in RSV format. V should be either `0/1` or `27/28`.
	/// - `msg` is the blake2-256 hash of the message.
	///
	/// Returns `Err` if the signature is bad, otherwise the 33-byte compressed pubkey.
	fn secp256k1_ecdsa_recover_compressed(
		sig: &[u8; 65],
		msg: &[u8; 32],
	) -> Result<[u8; 33], EcdsaVerifyError> {
		let rs = libsecp256k1::Signature::parse_overflowing_slice(&sig[0..64])
			.map_err(|_| EcdsaVerifyError::BadRS)?;
		let v = libsecp256k1::RecoveryId::parse(
			if sig[64] > 26 { sig[64] - 27 } else { sig[64] } as u8
		)
		.map_err(|_| EcdsaVerifyError::BadV)?;
		let pubkey = libsecp256k1::recover(&libsecp256k1::Message::parse(msg), &rs, &v)
			.map_err(|_| EcdsaVerifyError::BadSignature)?;
		Ok(pubkey.serialize_compressed())
	}

	/// Verify and recover a SECP256k1 ECDSA signature.
	///
	/// - `sig` is passed in RSV format. V should be either `0/1` or `27/28`.
	/// - `msg` is the blake2-256 hash of the message.
	///
	/// Returns `Err` if the signature is bad, otherwise the 33-byte compressed pubkey.
	#[version(2)]
	fn secp256k1_ecdsa_recover_compressed(
		sig: &[u8; 65],
		msg: &[u8; 32],
	) -> Result<[u8; 33], EcdsaVerifyError> {
		let rs = libsecp256k1::Signature::parse_standard_slice(&sig[0..64])
			.map_err(|_| EcdsaVerifyError::BadRS)?;
		let v = libsecp256k1::RecoveryId::parse(
			if sig[64] > 26 { sig[64] - 27 } else { sig[64] } as u8
		)
		.map_err(|_| EcdsaVerifyError::BadV)?;
		let pubkey = libsecp256k1::recover(&libsecp256k1::Message::parse(msg), &rs, &v)
			.map_err(|_| EcdsaVerifyError::BadSignature)?;
		Ok(pubkey.serialize_compressed())
	}
}

/// Interface that provides functions for hashing with different algorithms.
#[runtime_interface]
pub trait Hashing {
	/// Conduct a 256-bit Keccak hash.
	fn keccak_256(data: &[u8]) -> [u8; 32] {
		sp_core::hashing::keccak_256(data)
	}

	/// Conduct a 512-bit Keccak hash.
	fn keccak_512(data: &[u8]) -> [u8; 64] {
		sp_core::hashing::keccak_512(data)
	}

	/// Conduct a 256-bit Sha2 hash.
	fn sha2_256(data: &[u8]) -> [u8; 32] {
		sp_core::hashing::sha2_256(data)
	}

	/// Conduct a 128-bit Blake2 hash.
	fn blake2_128(data: &[u8]) -> [u8; 16] {
		sp_core::hashing::blake2_128(data)
	}

	/// Conduct a 256-bit Blake2 hash.
	fn blake2_256(data: &[u8]) -> [u8; 32] {
		sp_core::hashing::blake2_256(data)
	}

	/// Conduct four XX hashes to give a 256-bit result.
	fn twox_256(data: &[u8]) -> [u8; 32] {
		sp_core::hashing::twox_256(data)
	}

	/// Conduct two XX hashes to give a 128-bit result.
	fn twox_128(data: &[u8]) -> [u8; 16] {
		sp_core::hashing::twox_128(data)
	}

	/// Conduct two XX hashes to give a 64-bit result.
	fn twox_64(data: &[u8]) -> [u8; 8] {
		sp_core::hashing::twox_64(data)
	}
}

/// Interface that provides transaction indexing API.
#[runtime_interface]
pub trait TransactionIndex {
	/// Add transaction index. Returns indexed content hash.
	fn index(&mut self, extrinsic: u32, size: u32, context_hash: [u8; 32]) {
		self.storage_index_transaction(extrinsic, &context_hash, size);
	}

	/// Conduct a 512-bit Keccak hash.
	fn renew(&mut self, extrinsic: u32, context_hash: [u8; 32]) {
		self.storage_renew_transaction_index(extrinsic, &context_hash);
	}
}

/// Interface that provides functions to access the Offchain DB.
#[runtime_interface]
pub trait OffchainIndex {
	/// Write a key value pair to the Offchain DB database in a buffered fashion.
	fn set(&mut self, key: &[u8], value: &[u8]) {
		self.set_offchain_storage(key, Some(value));
	}

	/// Remove a key and its associated value from the Offchain DB.
	fn clear(&mut self, key: &[u8]) {
		self.set_offchain_storage(key, None);
	}
}

#[cfg(feature = "std")]
sp_externalities::decl_extension! {
	/// Batch verification extension to register/retrieve from the externalities.
	pub struct VerificationExt(BatchVerifier);
}

/// Interface that provides functions to access the offchain functionality.
///
/// These functions are being made available to the runtime and are called by the runtime.
#[runtime_interface]
pub trait Offchain {
	/// Returns if the local node is a potential validator.
	///
	/// Even if this function returns `true`, it does not mean that any keys are configured
	/// and that the validator is registered in the chain.
	fn is_validator(&mut self) -> bool {
		self.extension::<OffchainWorkerExt>()
			.expect("is_validator can be called only in the offchain worker context")
			.is_validator()
	}

	/// Submit an encoded transaction to the pool.
	///
	/// The transaction will end up in the pool.
	fn submit_transaction(&mut self, data: Vec<u8>) -> Result<(), ()> {
		self.extension::<TransactionPoolExt>()
			.expect(
				"submit_transaction can be called only in the offchain call context with
				TransactionPool capabilities enabled",
			)
			.submit_transaction(data)
	}

	/// Returns information about the local node's network state.
	fn network_state(&mut self) -> Result<OpaqueNetworkState, ()> {
		self.extension::<OffchainWorkerExt>()
			.expect("network_state can be called only in the offchain worker context")
			.network_state()
	}

	/// Returns current UNIX timestamp (in millis)
	fn timestamp(&mut self) -> Timestamp {
		self.extension::<OffchainWorkerExt>()
			.expect("timestamp can be called only in the offchain worker context")
			.timestamp()
	}

	/// Pause the execution until `deadline` is reached.
	fn sleep_until(&mut self, deadline: Timestamp) {
		self.extension::<OffchainWorkerExt>()
			.expect("sleep_until can be called only in the offchain worker context")
			.sleep_until(deadline)
	}

	/// Returns a random seed.
	///
	/// This is a truly random, non-deterministic seed generated by host environment.
	/// Obviously fine in the off-chain worker context.
	fn random_seed(&mut self) -> [u8; 32] {
		self.extension::<OffchainWorkerExt>()
			.expect("random_seed can be called only in the offchain worker context")
			.random_seed()
	}

	/// Sets a value in the local storage.
	///
	/// Note this storage is not part of the consensus, it's only accessible by
	/// offchain worker tasks running on the same machine. It IS persisted between runs.
	fn local_storage_set(&mut self, kind: StorageKind, key: &[u8], value: &[u8]) {
		self.extension::<OffchainDbExt>()
			.expect(
				"local_storage_set can be called only in the offchain call context with
				OffchainDb extension",
			)
			.local_storage_set(kind, key, value)
	}

	/// Remove a value from the local storage.
	///
	/// Note this storage is not part of the consensus, it's only accessible by
	/// offchain worker tasks running on the same machine. It IS persisted between runs.
	fn local_storage_clear(&mut self, kind: StorageKind, key: &[u8]) {
		self.extension::<OffchainDbExt>()
			.expect(
				"local_storage_clear can be called only in the offchain call context with
				OffchainDb extension",
			)
			.local_storage_clear(kind, key)
	}

	/// Sets a value in the local storage if it matches current value.
	///
	/// Since multiple offchain workers may be running concurrently, to prevent
	/// data races use CAS to coordinate between them.
	///
	/// Returns `true` if the value has been set, `false` otherwise.
	///
	/// Note this storage is not part of the consensus, it's only accessible by
	/// offchain worker tasks running on the same machine. It IS persisted between runs.
	fn local_storage_compare_and_set(
		&mut self,
		kind: StorageKind,
		key: &[u8],
		old_value: Option<Vec<u8>>,
		new_value: &[u8],
	) -> bool {
		self.extension::<OffchainDbExt>()
			.expect(
				"local_storage_compare_and_set can be called only in the offchain call context
				with OffchainDb extension",
			)
			.local_storage_compare_and_set(kind, key, old_value.as_deref(), new_value)
	}

	/// Gets a value from the local storage.
	///
	/// If the value does not exist in the storage `None` will be returned.
	/// Note this storage is not part of the consensus, it's only accessible by
	/// offchain worker tasks running on the same machine. It IS persisted between runs.
	fn local_storage_get(&mut self, kind: StorageKind, key: &[u8]) -> Option<Vec<u8>> {
		self.extension::<OffchainDbExt>()
			.expect(
				"local_storage_get can be called only in the offchain call context with
				OffchainDb extension",
			)
			.local_storage_get(kind, key)
	}

	/// Initiates a http request given HTTP verb and the URL.
	///
	/// Meta is a future-reserved field containing additional, parity-scale-codec encoded
	/// parameters. Returns the id of newly started request.
	fn http_request_start(
		&mut self,
		method: &str,
		uri: &str,
		meta: &[u8],
	) -> Result<HttpRequestId, ()> {
		self.extension::<OffchainWorkerExt>()
			.expect("http_request_start can be called only in the offchain worker context")
			.http_request_start(method, uri, meta)
	}

	/// Append header to the request.
	fn http_request_add_header(
		&mut self,
		request_id: HttpRequestId,
		name: &str,
		value: &str,
	) -> Result<(), ()> {
		self.extension::<OffchainWorkerExt>()
			.expect("http_request_add_header can be called only in the offchain worker context")
			.http_request_add_header(request_id, name, value)
	}

	/// Write a chunk of request body.
	///
	/// Writing an empty chunks finalizes the request.
	/// Passing `None` as deadline blocks forever.
	///
	/// Returns an error in case deadline is reached or the chunk couldn't be written.
	fn http_request_write_body(
		&mut self,
		request_id: HttpRequestId,
		chunk: &[u8],
		deadline: Option<Timestamp>,
	) -> Result<(), HttpError> {
		self.extension::<OffchainWorkerExt>()
			.expect("http_request_write_body can be called only in the offchain worker context")
			.http_request_write_body(request_id, chunk, deadline)
	}

	/// Block and wait for the responses for given requests.
	///
	/// Returns a vector of request statuses (the len is the same as ids).
	/// Note that if deadline is not provided the method will block indefinitely,
	/// otherwise unready responses will produce `DeadlineReached` status.
	///
	/// Passing `None` as deadline blocks forever.
	fn http_response_wait(
		&mut self,
		ids: &[HttpRequestId],
		deadline: Option<Timestamp>,
	) -> Vec<HttpRequestStatus> {
		self.extension::<OffchainWorkerExt>()
			.expect("http_response_wait can be called only in the offchain worker context")
			.http_response_wait(ids, deadline)
	}

	/// Read all response headers.
	///
	/// Returns a vector of pairs `(HeaderKey, HeaderValue)`.
	/// NOTE response headers have to be read before response body.
	fn http_response_headers(&mut self, request_id: HttpRequestId) -> Vec<(Vec<u8>, Vec<u8>)> {
		self.extension::<OffchainWorkerExt>()
			.expect("http_response_headers can be called only in the offchain worker context")
			.http_response_headers(request_id)
	}

	/// Read a chunk of body response to given buffer.
	///
	/// Returns the number of bytes written or an error in case a deadline
	/// is reached or server closed the connection.
	/// If `0` is returned it means that the response has been fully consumed
	/// and the `request_id` is now invalid.
	/// NOTE this implies that response headers must be read before draining the body.
	/// Passing `None` as a deadline blocks forever.
	fn http_response_read_body(
		&mut self,
		request_id: HttpRequestId,
		buffer: &mut [u8],
		deadline: Option<Timestamp>,
	) -> Result<u32, HttpError> {
		self.extension::<OffchainWorkerExt>()
			.expect("http_response_read_body can be called only in the offchain worker context")
			.http_response_read_body(request_id, buffer, deadline)
			.map(|r| r as u32)
	}

	/// Set the authorized nodes and authorized_only flag.
	fn set_authorized_nodes(&mut self, nodes: Vec<OpaquePeerId>, authorized_only: bool) {
		self.extension::<OffchainWorkerExt>()
			.expect("set_authorized_nodes can be called only in the offchain worker context")
			.set_authorized_nodes(nodes, authorized_only)
	}
}

/// Wasm only interface that provides functions for calling into the allocator.
#[runtime_interface(wasm_only)]
pub trait Allocator {
	/// Malloc the given number of bytes and return the pointer to the allocated memory location.
	fn malloc(&mut self, size: u32) -> Pointer<u8> {
		self.allocate_memory(size).expect("Failed to allocate memory")
	}

	/// Free the given pointer.
	fn free(&mut self, ptr: Pointer<u8>) {
		self.deallocate_memory(ptr).expect("Failed to deallocate memory")
	}
}

/// Interface that provides functions for logging from within the runtime.
#[runtime_interface]
pub trait Logging {
	/// Request to print a log message on the host.
	///
	/// Note that this will be only displayed if the host is enabled to display log messages with
	/// given level and target.
	///
	/// Instead of using directly, prefer setting up `RuntimeLogger` and using `log` macros.
	fn log(level: LogLevel, target: &str, message: &[u8]) {
		if let Ok(message) = std::str::from_utf8(message) {
			log::log!(target: target, log::Level::from(level), "{}", message)
		}
	}

	/// Returns the max log level used by the host.
	fn max_level() -> LogLevelFilter {
		log::max_level().into()
	}
}

#[derive(Encode, Decode)]
/// Crossing is a helper wrapping any Encode-Decodeable type
/// for transferring over the wasm barrier.
pub struct Crossing<T: Encode + Decode>(T);

impl<T: Encode + Decode> PassBy for Crossing<T> {
	type PassBy = sp_runtime_interface::pass_by::Codec<Self>;
}

impl<T: Encode + Decode> Crossing<T> {
	/// Convert into the inner type
	pub fn into_inner(self) -> T {
		self.0
	}
}

// useful for testing
impl<T> core::default::Default for Crossing<T>
where
	T: core::default::Default + Encode + Decode,
{
	fn default() -> Self {
		Self(Default::default())
	}
}

/// Interface to provide tracing facilities for wasm. Modelled after tokios `tracing`-crate
/// interfaces. See `sp-tracing` for more information.
#[runtime_interface(wasm_only, no_tracing)]
pub trait WasmTracing {
	/// Whether the span described in `WasmMetadata` should be traced wasm-side
	/// On the host converts into a static Metadata and checks against the global `tracing`
	/// dispatcher.
	///
	/// When returning false the calling code should skip any tracing-related execution. In general
	/// within the same block execution this is not expected to change and it doesn't have to be
	/// checked more than once per metadata. This exists for optimisation purposes but is still not
	/// cheap as it will jump the wasm-native-barrier every time it is called. So an implementation
	/// might chose to cache the result for the execution of the entire block.
	fn enabled(&mut self, metadata: Crossing<sp_tracing::WasmMetadata>) -> bool {
		let metadata: &tracing_core::metadata::Metadata<'static> = (&metadata.into_inner()).into();
		tracing::dispatcher::get_default(|d| d.enabled(metadata))
	}

	/// Open a new span with the given attributes. Return the u64 Id of the span.
	///
	/// On the native side this goes through the default `tracing` dispatcher to register the span
	/// and then calls `clone_span` with the ID to signal that we are keeping it around on the wasm-
	/// side even after the local span is dropped. The resulting ID is then handed over to the wasm-
	/// side.
	fn enter_span(&mut self, span: Crossing<sp_tracing::WasmEntryAttributes>) -> u64 {
		let span: tracing::Span = span.into_inner().into();
		match span.id() {
			Some(id) => tracing::dispatcher::get_default(|d| {
				// inform dispatch that we'll keep the ID around
				// then enter it immediately
				let final_id = d.clone_span(&id);
				d.enter(&final_id);
				final_id.into_u64()
			}),
			_ => 0,
		}
	}

	/// Emit the given event to the global tracer on the native side
	fn event(&mut self, event: Crossing<sp_tracing::WasmEntryAttributes>) {
		event.into_inner().emit();
	}

	/// Signal that a given span-id has been exited. On native, this directly
	/// proxies the span to the global dispatcher.
	fn exit(&mut self, span: u64) {
		tracing::dispatcher::get_default(|d| {
			let id = tracing_core::span::Id::from_u64(span);
			d.exit(&id);
		});
	}
}

#[cfg(all(not(feature = "std"), feature = "with-tracing"))]
mod tracing_setup {
	use super::{wasm_tracing, Crossing};
	use core::sync::atomic::{AtomicBool, Ordering};
	use tracing_core::{
		dispatcher::{set_global_default, Dispatch},
		span::{Attributes, Id, Record},
		Event, Metadata,
	};

	static TRACING_SET: AtomicBool = AtomicBool::new(false);

	/// The PassingTracingSubscriber implements `tracing_core::Subscriber`
	/// and pushes the information across the runtime interface to the host
	struct PassingTracingSubsciber;

	impl tracing_core::Subscriber for PassingTracingSubsciber {
		fn enabled(&self, metadata: &Metadata<'_>) -> bool {
			wasm_tracing::enabled(Crossing(metadata.into()))
		}
		fn new_span(&self, attrs: &Attributes<'_>) -> Id {
			Id::from_u64(wasm_tracing::enter_span(Crossing(attrs.into())))
		}
		fn enter(&self, span: &Id) {
			// Do nothing, we already entered the span previously
		}
		/// Not implemented! We do not support recording values later
		/// Will panic when used.
		fn record(&self, span: &Id, values: &Record<'_>) {
			unimplemented! {} // this usage is not supported
		}
		/// Not implemented! We do not support recording values later
		/// Will panic when used.
		fn record_follows_from(&self, span: &Id, follows: &Id) {
			unimplemented! {} // this usage is not supported
		}
		fn event(&self, event: &Event<'_>) {
			wasm_tracing::event(Crossing(event.into()))
		}
		fn exit(&self, span: &Id) {
			wasm_tracing::exit(span.into_u64())
		}
	}

	/// Initialize tracing of sp_tracing on wasm with `with-tracing` enabled.
	/// Can be called multiple times from within the same process and will only
	/// set the global bridging subscriber once.
	pub fn init_tracing() {
		if TRACING_SET.load(Ordering::Relaxed) == false {
			set_global_default(Dispatch::new(PassingTracingSubsciber {}))
				.expect("We only ever call this once");
			TRACING_SET.store(true, Ordering::Relaxed);
		}
	}
}

#[cfg(not(all(not(feature = "std"), feature = "with-tracing")))]
mod tracing_setup {
	/// Initialize tracing of sp_tracing not necessary – noop. To enable build
	/// without std and with the `with-tracing`-feature.
	pub fn init_tracing() {}
}

pub use tracing_setup::init_tracing;

/// Wasm-only interface that provides functions for interacting with the sandbox.
#[runtime_interface(wasm_only)]
pub trait Sandbox {
	/// Instantiate a new sandbox instance with the given `wasm_code`.
	fn instantiate(
		&mut self,
		dispatch_thunk: u32,
		wasm_code: &[u8],
		env_def: &[u8],
		state_ptr: Pointer<u8>,
	) -> u32 {
		self.sandbox()
			.instance_new(dispatch_thunk, wasm_code, env_def, state_ptr.into())
			.expect("Failed to instantiate a new sandbox")
	}

	/// Invoke `function` in the sandbox with `sandbox_idx`.
	fn invoke(
		&mut self,
		instance_idx: u32,
		function: &str,
		args: &[u8],
		return_val_ptr: Pointer<u8>,
		return_val_len: u32,
		state_ptr: Pointer<u8>,
	) -> u32 {
		self.sandbox()
			.invoke(
				instance_idx,
				&function,
				&args,
				return_val_ptr,
				return_val_len,
				state_ptr.into(),
			)
			.expect("Failed to invoke function with sandbox")
	}

	/// Create a new memory instance with the given `initial` and `maximum` size.
	fn memory_new(&mut self, initial: u32, maximum: u32) -> u32 {
		self.sandbox()
			.memory_new(initial, maximum)
			.expect("Failed to create new memory with sandbox")
	}

	/// Get the memory starting at `offset` from the instance with `memory_idx` into the buffer.
	fn memory_get(
		&mut self,
		memory_idx: u32,
		offset: u32,
		buf_ptr: Pointer<u8>,
		buf_len: u32,
	) -> u32 {
		self.sandbox()
			.memory_get(memory_idx, offset, buf_ptr, buf_len)
			.expect("Failed to get memory with sandbox")
	}

	/// Set the memory in the given `memory_idx` to the given value at `offset`.
	fn memory_set(
		&mut self,
		memory_idx: u32,
		offset: u32,
		val_ptr: Pointer<u8>,
		val_len: u32,
	) -> u32 {
		self.sandbox()
			.memory_set(memory_idx, offset, val_ptr, val_len)
			.expect("Failed to set memory with sandbox")
	}

	/// Teardown the memory instance with the given `memory_idx`.
	fn memory_teardown(&mut self, memory_idx: u32) {
		self.sandbox()
			.memory_teardown(memory_idx)
			.expect("Failed to teardown memory with sandbox")
	}

	/// Teardown the sandbox instance with the given `instance_idx`.
	fn instance_teardown(&mut self, instance_idx: u32) {
		self.sandbox()
			.instance_teardown(instance_idx)
			.expect("Failed to teardown sandbox instance")
	}

	/// Get the value from a global with the given `name`. The sandbox is determined by the given
	/// `instance_idx`.
	///
	/// Returns `Some(_)` when the requested global variable could be found.
	fn get_global_val(
		&mut self,
		instance_idx: u32,
		name: &str,
	) -> Option<sp_wasm_interface::Value> {
		self.sandbox()
			.get_global_val(instance_idx, name)
			.expect("Failed to get global from sandbox")
	}
}

/// Wasm host functions for managing tasks.
///
/// This should not be used directly. Use `sp_tasks` for running parallel tasks instead.
#[runtime_interface(wasm_only)]
pub trait RuntimeTasks {
	/// Wasm host function for spawning task.
	///
	/// This should not be used directly. Use `sp_tasks::spawn` instead.
	fn spawn(dispatcher_ref: u32, entry: u32, payload: Vec<u8>) -> u64 {
		sp_externalities::with_externalities(|mut ext| {
			let runtime_spawn = ext
				.extension::<RuntimeSpawnExt>()
				.expect("Cannot spawn without dynamic runtime dispatcher (RuntimeSpawnExt)");
			runtime_spawn.spawn_call(dispatcher_ref, entry, payload)
		})
		.expect("`RuntimeTasks::spawn`: called outside of externalities context")
	}

	/// Wasm host function for joining a task.
	///
	/// This should not be used directly. Use `join` of `sp_tasks::spawn` result instead.
	fn join(handle: u64) -> Vec<u8> {
		sp_externalities::with_externalities(|mut ext| {
			let runtime_spawn = ext
				.extension::<RuntimeSpawnExt>()
				.expect("Cannot join without dynamic runtime dispatcher (RuntimeSpawnExt)");
			runtime_spawn.join(handle)
		})
		.expect("`RuntimeTasks::join`: called outside of externalities context")
	}
}

/// Allocator used by Substrate when executing the Wasm runtime.
#[cfg(not(feature = "std"))]
struct WasmAllocator;

#[cfg(all(not(feature = "disable_allocator"), not(feature = "std")))]
#[global_allocator]
static ALLOCATOR: WasmAllocator = WasmAllocator;

#[cfg(not(feature = "std"))]
mod allocator_impl {
	use super::*;
	use core::alloc::{GlobalAlloc, Layout};

	unsafe impl GlobalAlloc for WasmAllocator {
		unsafe fn alloc(&self, layout: Layout) -> *mut u8 {
			allocator::malloc(layout.size() as u32)
		}

		unsafe fn dealloc(&self, ptr: *mut u8, _: Layout) {
			allocator::free(ptr)
		}
	}
}

/// A default panic handler for WASM environment.
#[cfg(all(not(feature = "disable_panic_handler"), not(feature = "std")))]
#[panic_handler]
#[no_mangle]
pub fn panic(info: &core::panic::PanicInfo) -> ! {
	let message = sp_std::alloc::format!("{}", info);
	logging::log(LogLevel::Error, "runtime", message.as_bytes());
	core::arch::wasm32::unreachable();
}

/// A default OOM handler for WASM environment.
#[cfg(all(not(feature = "disable_oom"), not(feature = "std")))]
#[alloc_error_handler]
pub fn oom(_: core::alloc::Layout) -> ! {
	logging::log(LogLevel::Error, "runtime", b"Runtime memory exhausted. Aborting");
	core::arch::wasm32::unreachable();
}

/// Type alias for Externalities implementation used in tests.
#[cfg(feature = "std")]
pub type TestExternalities = sp_state_machine::TestExternalities<sp_core::Blake2Hasher>;

/// A backend capable of generating storage proofs, with hash types aligned with
/// [`TestExternalities`].
#[cfg(feature = "std")]
pub type InMemoryProvingBackend<'a> =
	sp_state_machine::InMemoryProvingBackend<'a, sp_core::Blake2Hasher>;

/// The host functions Substrate provides for the Wasm runtime environment.
///
/// All these host functions will be callable from inside the Wasm environment.
#[cfg(feature = "std")]
pub type SubstrateHostFunctions = (
	storage::HostFunctions,
	default_child_storage::HostFunctions,
	misc::HostFunctions,
	wasm_tracing::HostFunctions,
	offchain::HostFunctions,
	crypto::HostFunctions,
	hashing::HostFunctions,
	allocator::HostFunctions,
	logging::HostFunctions,
	sandbox::HostFunctions,
	crate::trie::HostFunctions,
	offchain_index::HostFunctions,
	runtime_tasks::HostFunctions,
	transaction_index::HostFunctions,
);

#[cfg(test)]
mod tests {
	use super::*;
	use sp_core::{
		crypto::UncheckedInto, map, storage::Storage, testing::TaskExecutor,
		traits::TaskExecutorExt,
	};
	use sp_state_machine::BasicExternalities;
	use std::any::TypeId;

	#[test]
	fn storage_works() {
		let mut t = BasicExternalities::default();
		t.execute_with(|| {
			assert_eq!(storage::get(b"hello"), None);
			storage::set(b"hello", b"world");
			assert_eq!(storage::get(b"hello"), Some(b"world".to_vec()));
			assert_eq!(storage::get(b"foo"), None);
			storage::set(b"foo", &[1, 2, 3][..]);
		});

		t = BasicExternalities::new(Storage {
			top: map![b"foo".to_vec() => b"bar".to_vec()],
			children_default: map![],
		});

		t.execute_with(|| {
			assert_eq!(storage::get(b"hello"), None);
			assert_eq!(storage::get(b"foo"), Some(b"bar".to_vec()));
		});

		let value = vec![7u8; 35];
		let storage =
			Storage { top: map![b"foo00".to_vec() => value.clone()], children_default: map![] };
		t = BasicExternalities::new(storage);

		t.execute_with(|| {
			assert_eq!(storage::get(b"hello"), None);
			assert_eq!(storage::get(b"foo00"), Some(value.clone()));
		});
	}

	#[test]
	fn read_storage_works() {
		let value = b"\x0b\0\0\0Hello world".to_vec();
		let mut t = BasicExternalities::new(Storage {
			top: map![b":test".to_vec() => value.clone()],
			children_default: map![],
		});

		t.execute_with(|| {
			let mut v = [0u8; 4];
			assert_eq!(storage::read(b":test", &mut v[..], 0).unwrap(), value.len() as u32);
			assert_eq!(v, [11u8, 0, 0, 0]);
			let mut w = [0u8; 11];
			assert_eq!(storage::read(b":test", &mut w[..], 4).unwrap(), value.len() as u32 - 4);
			assert_eq!(&w, b"Hello world");
		});
	}

	#[test]
	fn clear_prefix_works() {
		let mut t = BasicExternalities::new(Storage {
			top: map![
				b":a".to_vec() => b"\x0b\0\0\0Hello world".to_vec(),
				b":abcd".to_vec() => b"\x0b\0\0\0Hello world".to_vec(),
				b":abc".to_vec() => b"\x0b\0\0\0Hello world".to_vec(),
				b":abdd".to_vec() => b"\x0b\0\0\0Hello world".to_vec()
			],
			children_default: map![],
		});

		t.execute_with(|| {
			assert!(matches!(
				storage::clear_prefix(b":abc", None),
				KillStorageResult::AllRemoved(2)
			));

			assert!(storage::get(b":a").is_some());
			assert!(storage::get(b":abdd").is_some());
			assert!(storage::get(b":abcd").is_none());
			assert!(storage::get(b":abc").is_none());
		});
	}

	#[test]
	fn batch_verify_start_finish_works() {
		let mut ext = BasicExternalities::default();
		ext.register_extension(TaskExecutorExt::new(TaskExecutor::new()));

		ext.execute_with(|| {
			crypto::start_batch_verify();
		});

		assert!(ext.extensions().get_mut(TypeId::of::<VerificationExt>()).is_some());

		ext.execute_with(|| {
			assert!(crypto::finish_batch_verify());
		});

		assert!(ext.extensions().get_mut(TypeId::of::<VerificationExt>()).is_none());
	}

	#[test]
	fn long_sr25519_batching() {
		let mut ext = BasicExternalities::default();
		ext.register_extension(TaskExecutorExt::new(TaskExecutor::new()));
		ext.execute_with(|| {
			let pair = sr25519::Pair::generate_with_phrase(None).0;
			crypto::start_batch_verify();
			for it in 0..70 {
				let msg = format!("Schnorrkel {}!", it);
				let signature = pair.sign(msg.as_bytes());
				crypto::sr25519_batch_verify(&signature, msg.as_bytes(), &pair.public());
			}

			// push invlaid
			crypto::sr25519_batch_verify(&zero_sr_sig(), &Vec::new(), &zero_sr_pub());
			assert!(!crypto::finish_batch_verify());

			crypto::start_batch_verify();
			for it in 0..70 {
				let msg = format!("Schnorrkel {}!", it);
				let signature = pair.sign(msg.as_bytes());
				crypto::sr25519_batch_verify(&signature, msg.as_bytes(), &pair.public());
			}
			assert!(crypto::finish_batch_verify());
		});
	}

	fn zero_ed_pub() -> ed25519::Public {
		[0u8; 32].unchecked_into()
	}

	fn zero_ed_sig() -> ed25519::Signature {
		ed25519::Signature::from_raw([0u8; 64])
	}

	fn zero_sr_pub() -> sr25519::Public {
		[0u8; 32].unchecked_into()
	}

	fn zero_sr_sig() -> sr25519::Signature {
		sr25519::Signature::from_raw([0u8; 64])
	}

	#[test]
	fn batching_works() {
		let mut ext = BasicExternalities::default();
		ext.register_extension(TaskExecutorExt::new(TaskExecutor::new()));

		ext.execute_with(|| {
			// invalid ed25519 signature
			crypto::start_batch_verify();
			crypto::ed25519_batch_verify(&zero_ed_sig(), &Vec::new(), &zero_ed_pub());
			assert!(!crypto::finish_batch_verify());

			// 2 valid ed25519 signatures
			crypto::start_batch_verify();

			let pair = ed25519::Pair::generate_with_phrase(None).0;
			let msg = b"Important message";
			let signature = pair.sign(msg);
			crypto::ed25519_batch_verify(&signature, msg, &pair.public());

			let pair = ed25519::Pair::generate_with_phrase(None).0;
			let msg = b"Even more important message";
			let signature = pair.sign(msg);
			crypto::ed25519_batch_verify(&signature, msg, &pair.public());

			assert!(crypto::finish_batch_verify());

			// 1 valid, 1 invalid ed25519 signature
			crypto::start_batch_verify();

			let pair = ed25519::Pair::generate_with_phrase(None).0;
			let msg = b"Important message";
			let signature = pair.sign(msg);
			crypto::ed25519_batch_verify(&signature, msg, &pair.public());

			crypto::ed25519_batch_verify(&zero_ed_sig(), &Vec::new(), &zero_ed_pub());

			assert!(!crypto::finish_batch_verify());

			// 1 valid ed25519, 2 valid sr25519
			crypto::start_batch_verify();

			let pair = ed25519::Pair::generate_with_phrase(None).0;
			let msg = b"Ed25519 batching";
			let signature = pair.sign(msg);
			crypto::ed25519_batch_verify(&signature, msg, &pair.public());

			let pair = sr25519::Pair::generate_with_phrase(None).0;
			let msg = b"Schnorrkel rules";
			let signature = pair.sign(msg);
			crypto::sr25519_batch_verify(&signature, msg, &pair.public());

			let pair = sr25519::Pair::generate_with_phrase(None).0;
			let msg = b"Schnorrkel batches!";
			let signature = pair.sign(msg);
			crypto::sr25519_batch_verify(&signature, msg, &pair.public());

			assert!(crypto::finish_batch_verify());

			// 1 valid sr25519, 1 invalid sr25519
			crypto::start_batch_verify();

			let pair = sr25519::Pair::generate_with_phrase(None).0;
			let msg = b"Schnorrkcel!";
			let signature = pair.sign(msg);
			crypto::sr25519_batch_verify(&signature, msg, &pair.public());

			crypto::sr25519_batch_verify(&zero_sr_sig(), &Vec::new(), &zero_sr_pub());

			assert!(!crypto::finish_batch_verify());
		});
	}
}<|MERGE_RESOLUTION|>--- conflicted
+++ resolved
@@ -57,11 +57,7 @@
 };
 
 #[cfg(feature = "std")]
-<<<<<<< HEAD
 use sp_trie::{LayoutV0, LayoutV1, TrieConfiguration};
-=======
-use sp_trie::{LayoutV0, TrieConfiguration};
->>>>>>> d886baa9
 
 use sp_runtime_interface::{
 	pass_by::{PassBy, PassByCodec},
@@ -198,21 +194,7 @@
 	///
 	/// Returns a `Vec<u8>` that holds the SCALE encoded hash.
 	fn root(&mut self) -> Vec<u8> {
-<<<<<<< HEAD
 		self.storage_root(StateVersion::V0)
-=======
-		self.storage_root(sp_core::StateVersion::V0)
-	}
-
-	#[version(2)]
-	/// "Commit" all existing operations and compute the resulting storage root.
-	///
-	/// The hashing algorithm is defined by the `Block`.
-	///
-	/// Returns a `Vec<u8>` that holds the SCALE encoded hash.
-	fn root(&mut self) -> Vec<u8> {
-		self.storage_root(sp_core::StateVersion::V1)
->>>>>>> d886baa9
 	}
 
 	/// "Commit" all existing operations and compute the resulting storage root.
@@ -403,11 +385,7 @@
 	/// Returns a `Vec<u8>` that holds the SCALE encoded hash.
 	fn root(&mut self, storage_key: &[u8]) -> Vec<u8> {
 		let child_info = ChildInfo::new_default(storage_key);
-<<<<<<< HEAD
 		self.child_storage_root(&child_info, StateVersion::V0)
-=======
-		self.child_storage_root(&child_info, sp_core::StateVersion::V0)
->>>>>>> d886baa9
 	}
 
 	/// Default child root calculation.
@@ -417,15 +395,9 @@
 	///
 	/// Returns a `Vec<u8>` that holds the SCALE encoded hash.
 	#[version(2)]
-<<<<<<< HEAD
 	fn root(&mut self, storage_key: &[u8], version: StateVersion) -> Vec<u8> {
 		let child_info = ChildInfo::new_default(storage_key);
 		self.child_storage_root(&child_info, version)
-=======
-	fn root(&mut self, storage_key: &[u8]) -> Vec<u8> {
-		let child_info = ChildInfo::new_default(storage_key);
-		self.child_storage_root(&child_info, sp_core::StateVersion::V1)
->>>>>>> d886baa9
 	}
 
 	/// Child storage key iteration.
@@ -443,7 +415,6 @@
 	/// A trie root formed from the iterated items.
 	fn blake2_256_root(input: Vec<(Vec<u8>, Vec<u8>)>) -> H256 {
 		LayoutV0::<sp_core::Blake2Hasher>::trie_root(input)
-<<<<<<< HEAD
 	}
 
 	/// A trie root formed from the iterated items.
@@ -453,14 +424,11 @@
 			StateVersion::V0 => LayoutV0::<sp_core::Blake2Hasher>::trie_root(input),
 			StateVersion::V1 => LayoutV1::<sp_core::Blake2Hasher>::trie_root(input),
 		}
-=======
->>>>>>> d886baa9
 	}
 
 	/// A trie root formed from the enumerated items.
 	fn blake2_256_ordered_root(input: Vec<Vec<u8>>) -> H256 {
 		LayoutV0::<sp_core::Blake2Hasher>::ordered_trie_root(input)
-<<<<<<< HEAD
 	}
 
 	/// A trie root formed from the enumerated items.
@@ -470,14 +438,11 @@
 			StateVersion::V0 => LayoutV0::<sp_core::Blake2Hasher>::ordered_trie_root(input),
 			StateVersion::V1 => LayoutV1::<sp_core::Blake2Hasher>::ordered_trie_root(input),
 		}
-=======
->>>>>>> d886baa9
 	}
 
 	/// A trie root formed from the iterated items.
 	fn keccak_256_root(input: Vec<(Vec<u8>, Vec<u8>)>) -> H256 {
 		LayoutV0::<sp_core::KeccakHasher>::trie_root(input)
-<<<<<<< HEAD
 	}
 
 	/// A trie root formed from the iterated items.
@@ -487,14 +452,11 @@
 			StateVersion::V0 => LayoutV0::<sp_core::KeccakHasher>::trie_root(input),
 			StateVersion::V1 => LayoutV1::<sp_core::KeccakHasher>::trie_root(input),
 		}
-=======
->>>>>>> d886baa9
 	}
 
 	/// A trie root formed from the enumerated items.
 	fn keccak_256_ordered_root(input: Vec<Vec<u8>>) -> H256 {
 		LayoutV0::<sp_core::KeccakHasher>::ordered_trie_root(input)
-<<<<<<< HEAD
 	}
 
 	/// A trie root formed from the enumerated items.
@@ -504,8 +466,6 @@
 			StateVersion::V0 => LayoutV0::<sp_core::KeccakHasher>::ordered_trie_root(input),
 			StateVersion::V1 => LayoutV1::<sp_core::KeccakHasher>::ordered_trie_root(input),
 		}
-=======
->>>>>>> d886baa9
 	}
 
 	/// Verify trie proof
