// This file is part of Substrate.

// Copyright (C) 2015-2022 Parity Technologies (UK) Ltd.
// SPDX-License-Identifier: Apache-2.0

// Licensed under the Apache License, Version 2.0 (the "License");
// you may not use this file except in compliance with the License.
// You may obtain a copy of the License at
//
// 	http://www.apache.org/licenses/LICENSE-2.0
//
// Unless required by applicable law or agreed to in writing, software
// distributed under the License is distributed on an "AS IS" BASIS,
// WITHOUT WARRANTIES OR CONDITIONS OF ANY KIND, either express or implied.
// See the License for the specific language governing permissions and
// limitations under the License.

//! Utility functions to interact with Substrate's Base-16 Modified Merkle Patricia tree ("trie").

#![cfg_attr(not(feature = "std"), no_std)]

#[cfg(feature = "std")]
pub mod cache;
mod error;
mod node_codec;
mod node_header;
#[cfg(feature = "std")]
pub mod recorder;
mod storage_proof;
mod trie_codec;
mod trie_stream;

/// Our `NodeCodec`-specific error.
pub use error::Error;
/// Various re-exports from the `hash-db` crate.
pub use hash_db::{HashDB as HashDBT, EMPTY_PREFIX};
use hash_db::{Hasher, Prefix};
pub use memory_db::prefixed_key;
/// Various re-exports from the `memory-db` crate.
pub use memory_db::KeyFunction;
/// The Substrate format implementation of `NodeCodec`.
pub use node_codec::NodeCodec;
use sp_std::{borrow::Borrow, boxed::Box, marker::PhantomData, vec::Vec};
pub use storage_proof::{CompactProof, StorageProof};
/// Trie codec reexport, mainly child trie support
/// for trie compact proof.
pub use trie_codec::{decode_compact, encode_compact, Error as CompactProofError};
pub use trie_db::proof::VerifyError;
/// Various re-exports from the `trie-db` crate.
pub use trie_db::{
	nibble_ops,
	node::{NodePlan, ValuePlan},
	CError, DBValue, Query, Recorder, Trie, TrieConfiguration, TrieDBIterator, TrieDBKeyIterator,
	TrieLayout, TrieMut,
};
use trie_db::{
	proof::{generate_proof, verify_proof},
	TrieCache, TrieRecorder,
};
/// The Substrate format implementation of `TrieStream`.
pub use trie_stream::TrieStream;

/// substrate trie layout
pub struct LayoutV0<H>(sp_std::marker::PhantomData<H>);

/// substrate trie layout, with external value nodes.
pub struct LayoutV1<H>(sp_std::marker::PhantomData<H>);

impl<H> TrieLayout for LayoutV0<H>
where
	H: Hasher,
{
	const USE_EXTENSION: bool = false;
	const ALLOW_EMPTY: bool = true;
	const MAX_INLINE_VALUE: Option<u32> = None;

	type Hash = H;
	type Codec = NodeCodec<Self::Hash>;
}

impl<H> TrieConfiguration for LayoutV0<H>
where
	H: Hasher,
{
	fn trie_root<I, A, B>(input: I) -> <Self::Hash as Hasher>::Out
	where
		I: IntoIterator<Item = (A, B)>,
		A: AsRef<[u8]> + Ord,
		B: AsRef<[u8]>,
	{
		trie_root::trie_root_no_extension::<H, TrieStream, _, _, _>(input, Self::MAX_INLINE_VALUE)
	}

	fn trie_root_unhashed<I, A, B>(input: I) -> Vec<u8>
	where
		I: IntoIterator<Item = (A, B)>,
		A: AsRef<[u8]> + Ord,
		B: AsRef<[u8]>,
	{
		trie_root::unhashed_trie_no_extension::<H, TrieStream, _, _, _>(
			input,
			Self::MAX_INLINE_VALUE,
		)
	}

	fn encode_index(input: u32) -> Vec<u8> {
		codec::Encode::encode(&codec::Compact(input))
	}
}

impl<H> TrieLayout for LayoutV1<H>
where
	H: Hasher,
{
	const USE_EXTENSION: bool = false;
	const ALLOW_EMPTY: bool = true;
	const MAX_INLINE_VALUE: Option<u32> = Some(sp_core::storage::TRIE_VALUE_NODE_THRESHOLD);

	type Hash = H;
	type Codec = NodeCodec<Self::Hash>;
}

impl<H> TrieConfiguration for LayoutV1<H>
where
	H: Hasher,
{
	fn trie_root<I, A, B>(input: I) -> <Self::Hash as Hasher>::Out
	where
		I: IntoIterator<Item = (A, B)>,
		A: AsRef<[u8]> + Ord,
		B: AsRef<[u8]>,
	{
		trie_root::trie_root_no_extension::<H, TrieStream, _, _, _>(input, Self::MAX_INLINE_VALUE)
	}

	fn trie_root_unhashed<I, A, B>(input: I) -> Vec<u8>
	where
		I: IntoIterator<Item = (A, B)>,
		A: AsRef<[u8]> + Ord,
		B: AsRef<[u8]>,
	{
		trie_root::unhashed_trie_no_extension::<H, TrieStream, _, _, _>(
			input,
			Self::MAX_INLINE_VALUE,
		)
	}

	fn encode_index(input: u32) -> Vec<u8> {
		codec::Encode::encode(&codec::Compact(input))
	}
}

#[cfg(not(feature = "memory-tracker"))]
type MemTracker = memory_db::NoopTracker<trie_db::DBValue>;
#[cfg(feature = "memory-tracker")]
type MemTracker = memory_db::MemCounter<trie_db::DBValue>;

/// TrieDB error over `TrieConfiguration` trait.
pub type TrieError<L> = trie_db::TrieError<TrieHash<L>, CError<L>>;
/// Reexport from `hash_db`, with genericity set for `Hasher` trait.
pub trait AsHashDB<H: Hasher>: hash_db::AsHashDB<H, trie_db::DBValue> {}
impl<H: Hasher, T: hash_db::AsHashDB<H, trie_db::DBValue>> AsHashDB<H> for T {}
/// Reexport from `hash_db`, with genericity set for `Hasher` trait.
pub type HashDB<'a, H> = dyn hash_db::HashDB<H, trie_db::DBValue> + 'a;
/// Reexport from `hash_db`, with genericity set for `Hasher` trait.
/// This uses a `KeyFunction` for prefixing keys internally (avoiding
/// key conflict for non random keys).
pub type PrefixedMemoryDB<H> =
	memory_db::MemoryDB<H, memory_db::PrefixedKey<H>, trie_db::DBValue, MemTracker>;
/// Reexport from `hash_db`, with genericity set for `Hasher` trait.
/// This uses a noops `KeyFunction` (key addressing must be hashed or using
/// an encoding scheme that avoid key conflict).
pub type MemoryDB<H> = memory_db::MemoryDB<H, memory_db::HashKey<H>, trie_db::DBValue, MemTracker>;
/// Reexport from `hash_db`, with genericity set for `Hasher` trait.
pub type GenericMemoryDB<H, KF> = memory_db::MemoryDB<H, KF, trie_db::DBValue, MemTracker>;

/// Persistent trie database read-access interface for the a given hasher.
pub type TrieDB<'a, 'cache, L> = trie_db::TrieDB<'a, 'cache, L>;
/// Builder for creating a [`TrieDB`].
pub type TrieDBBuilder<'a, 'cache, L> = trie_db::TrieDBBuilder<'a, 'cache, L>;
/// Persistent trie database write-access interface for the a given hasher.
pub type TrieDBMut<'a, L> = trie_db::TrieDBMut<'a, L>;
/// Builder for creating a [`TrieDBMut`].
pub type TrieDBMutBuilder<'a, L> = trie_db::TrieDBMutBuilder<'a, L>;
/// Querying interface, as in `trie_db` but less generic.
pub type Lookup<'a, 'cache, L, Q> = trie_db::Lookup<'a, 'cache, L, Q>;
/// Hash type for a trie layout.
pub type TrieHash<L> = <<L as TrieLayout>::Hash as Hasher>::Out;
/// This module is for non generic definition of trie type.
/// Only the `Hasher` trait is generic in this case.
pub mod trie_types {
	use super::*;

	/// Persistent trie database read-access interface for the a given hasher.
	///
	/// Read only V1 and V0 are compatible, thus we always use V1.
	pub type TrieDB<'a, 'cache, H> = super::TrieDB<'a, 'cache, LayoutV1<H>>;
	/// Builder for creating a [`TrieDB`].
	pub type TrieDBBuilder<'a, 'cache, H> = super::TrieDBBuilder<'a, 'cache, LayoutV1<H>>;
	/// Persistent trie database write-access interface for the a given hasher.
	pub type TrieDBMutV0<'a, H> = super::TrieDBMut<'a, LayoutV0<H>>;
	/// Builder for creating a [`TrieDBMutV0`].
	pub type TrieDBMutBuilderV0<'a, H> = super::TrieDBMutBuilder<'a, LayoutV0<H>>;
	/// Persistent trie database write-access interface for the a given hasher.
	pub type TrieDBMutV1<'a, H> = super::TrieDBMut<'a, LayoutV1<H>>;
	/// Builder for creating a [`TrieDBMutV1`].
	pub type TrieDBMutBuilderV1<'a, H> = super::TrieDBMutBuilder<'a, LayoutV1<H>>;
	/// Querying interface, as in `trie_db` but less generic.
	pub type Lookup<'a, 'cache, H, Q> = trie_db::Lookup<'a, 'cache, LayoutV1<H>, Q>;
	/// As in `trie_db`, but less generic, error type for the crate.
	pub type TrieError<H> = trie_db::TrieError<H, super::Error>;
}

/// Create a proof for a subset of keys in a trie.
///
/// The `keys` may contain any set of keys regardless of each one of them is included
/// in the `db`.
///
/// For a key `K` that is included in the `db` a proof of inclusion is generated.
/// For a key `K` that is not included in the `db` a proof of non-inclusion is generated.
/// These can be later checked in `verify_trie_proof`.
pub fn generate_trie_proof<'a, L, I, K, DB>(
	db: &DB,
	root: TrieHash<L>,
	keys: I,
) -> Result<Vec<Vec<u8>>, Box<TrieError<L>>>
where
	L: TrieConfiguration,
	I: IntoIterator<Item = &'a K>,
	K: 'a + AsRef<[u8]>,
	DB: hash_db::HashDBRef<L::Hash, trie_db::DBValue>,
{
	generate_proof::<_, L, _, _>(db, &root, keys)
}

/// Verify a set of key-value pairs against a trie root and a proof.
///
/// Checks a set of keys with optional values for inclusion in the proof that was generated by
/// `generate_trie_proof`.
/// If the value in the pair is supplied (`(key, Some(value))`), this key-value pair will be
/// checked for inclusion in the proof.
/// If the value is omitted (`(key, None)`), this key will be checked for non-inclusion in the
/// proof.
pub fn verify_trie_proof<'a, L, I, K, V>(
	root: &TrieHash<L>,
	proof: &[Vec<u8>],
	items: I,
) -> Result<(), VerifyError<TrieHash<L>, CError<L>>>
where
	L: TrieConfiguration,
	I: IntoIterator<Item = &'a (K, Option<V>)>,
	K: 'a + AsRef<[u8]>,
	V: 'a + AsRef<[u8]>,
{
	verify_proof::<L, _, _, _>(root, proof, items)
}

/// Determine a trie root given a hash DB and delta values.
pub fn delta_trie_root<'a, L: TrieConfiguration, I, A, B, DB, V>(
	db: &mut DB,
	mut root: TrieHash<L>,
	delta: I,
	recorder: Option<&mut dyn trie_db::TrieRecorder<TrieHash<L>>>,
	cache: Option<&mut dyn TrieCache<L::Codec>>,
) -> Result<TrieHash<L>, Box<TrieError<L>>>
where
	I: IntoIterator<Item = (A, B)>,
	A: Borrow<[u8]>,
	B: Borrow<Option<V>>,
	V: Borrow<[u8]>,
	DB: hash_db::HashDB<L::Hash, trie_db::DBValue>,
{
	{
		let mut trie = TrieDBMutBuilder::<L>::from_existing(db, &mut root)?
			.with_optional_recorder(recorder)
			.build();

		let mut delta = delta.into_iter().collect::<Vec<_>>();
		delta.sort_by(|l, r| l.0.borrow().cmp(r.0.borrow()));

		for (key, change) in delta {
			match change.borrow() {
				Some(val) => trie.insert(key.borrow(), val.borrow())?,
				None => trie.remove(key.borrow())?,
			};
		}
	}

	Ok(root)
}

/// Read a value from the trie.
pub fn read_trie_value<L: TrieLayout, DB: hash_db::HashDBRef<L::Hash, trie_db::DBValue>>(
	db: &DB,
	root: &TrieHash<L>,
	key: &[u8],
	recorder: Option<&mut dyn TrieRecorder<TrieHash<L>>>,
	cache: Option<&mut dyn TrieCache<L::Codec>>,
) -> Result<Option<Vec<u8>>, Box<TrieError<L>>> {
	TrieDBBuilder::<L>::new_unchecked(&*db, root)
		.with_optional_cache(cache)
		.with_optional_recorder(recorder)
		.build()
		.get(key)
}

/// Read a value from the trie with given Query.
pub fn read_trie_value_with<
	L: TrieLayout,
	Q: Query<L::Hash, Item = Vec<u8>>,
	DB: hash_db::HashDBRef<L::Hash, trie_db::DBValue>,
>(
	db: &DB,
	root: &TrieHash<L>,
	key: &[u8],
	query: Q,
) -> Result<Option<Vec<u8>>, Box<TrieError<L>>> {
	TrieDBBuilder::<L>::new(&*db, root)?.build().get_with(key, query)
}

/// Determine the empty trie root.
pub fn empty_trie_root<L: TrieConfiguration>() -> <L::Hash as Hasher>::Out {
	L::trie_root::<_, Vec<u8>, Vec<u8>>(core::iter::empty())
}

/// Determine the empty child trie root.
pub fn empty_child_trie_root<L: TrieConfiguration>() -> <L::Hash as Hasher>::Out {
	L::trie_root::<_, Vec<u8>, Vec<u8>>(core::iter::empty())
}

/// Determine a child trie root given its ordered contents, closed form. H is the default hasher,
/// but a generic implementation may ignore this type parameter and use other hashers.
pub fn child_trie_root<L: TrieConfiguration, I, A, B>(input: I) -> <L::Hash as Hasher>::Out
where
	I: IntoIterator<Item = (A, B)>,
	A: AsRef<[u8]> + Ord,
	B: AsRef<[u8]>,
{
	L::trie_root(input)
}

/// Determine a child trie root given a hash DB and delta values. H is the default hasher,
/// but a generic implementation may ignore this type parameter and use other hashers.
pub fn child_delta_trie_root<L: TrieConfiguration, I, A, B, DB, RD, V>(
	keyspace: &[u8],
	db: &mut DB,
	root_data: RD,
	delta: I,
	recorder: Option<&mut dyn TrieRecorder<TrieHash<L>>>,
	cache: Option<&mut dyn TrieCache<L::Codec>>,
) -> Result<<L::Hash as Hasher>::Out, Box<TrieError<L>>>
where
	I: IntoIterator<Item = (A, B)>,
	A: Borrow<[u8]>,
	B: Borrow<Option<V>>,
	V: Borrow<[u8]>,
	RD: AsRef<[u8]>,
	DB: hash_db::HashDB<L::Hash, trie_db::DBValue>,
{
	let mut root = TrieHash::<L>::default();
	// root is fetched from DB, not writable by runtime, so it's always valid.
	root.as_mut().copy_from_slice(root_data.as_ref());

	let mut db = KeySpacedDBMut::new(&mut *db, keyspace);
	delta_trie_root::<L, _, _, _, _, _>(&mut db, root, delta, recorder, cache)
}

/// Read a value from the child trie.
pub fn read_child_trie_value<L: TrieConfiguration, DB>(
	keyspace: &[u8],
	db: &DB,
	root: &TrieHash<L>,
	key: &[u8],
	recorder: Option<&mut dyn TrieRecorder<TrieHash<L>>>,
	cache: Option<&mut dyn TrieCache<L::Codec>>,
) -> Result<Option<Vec<u8>>, Box<TrieError<L>>>
where
	DB: hash_db::HashDBRef<L::Hash, trie_db::DBValue>,
{
	let db = KeySpacedDB::new(&*db, keyspace);
<<<<<<< HEAD
	TrieDBBuilder::<L>::new_unchecked(&db, &root)
		.with_optional_recorder(recorder)
		.with_optional_cache(cache)
		.build()
		.get(key)
		.map(|x| x.map(|val| val.to_vec()))
=======
	TrieDB::<L>::new(&db, root)?.get(key).map(|x| x.map(|val| val.to_vec()))
>>>>>>> 46c67a84
}

/// Read a value from the child trie with given query.
pub fn read_child_trie_value_with<L, Q, DB>(
	keyspace: &[u8],
	db: &DB,
	root_slice: &[u8],
	key: &[u8],
	query: Q,
) -> Result<Option<Vec<u8>>, Box<TrieError<L>>>
where
	L: TrieConfiguration,
	Q: Query<L::Hash, Item = DBValue>,
	DB: hash_db::HashDBRef<L::Hash, trie_db::DBValue>,
{
	let mut root = TrieHash::<L>::default();
	// root is fetched from DB, not writable by runtime, so it's always valid.
	root.as_mut().copy_from_slice(root_slice);

	let db = KeySpacedDB::new(&*db, keyspace);
	TrieDBBuilder::<L>::new(&db, &root)?
		.build()
		.get_with(key, query)
		.map(|x| x.map(|val| val.to_vec()))
}

/// `HashDB` implementation that append a encoded prefix (unique id bytes) in addition to the
/// prefix of every key value.
pub struct KeySpacedDB<'a, DB, H>(&'a DB, &'a [u8], PhantomData<H>);

/// `HashDBMut` implementation that append a encoded prefix (unique id bytes) in addition to the
/// prefix of every key value.
///
/// Mutable variant of `KeySpacedDB`, see [`KeySpacedDB`].
pub struct KeySpacedDBMut<'a, DB, H>(&'a mut DB, &'a [u8], PhantomData<H>);

/// Utility function used to merge some byte data (keyspace) and `prefix` data
/// before calling key value database primitives.
fn keyspace_as_prefix_alloc(ks: &[u8], prefix: Prefix) -> (Vec<u8>, Option<u8>) {
	let mut result = sp_std::vec![0; ks.len() + prefix.0.len()];
	result[..ks.len()].copy_from_slice(ks);
	result[ks.len()..].copy_from_slice(prefix.0);
	(result, prefix.1)
}

impl<'a, DB, H> KeySpacedDB<'a, DB, H>
where
	H: Hasher,
{
	/// instantiate new keyspaced db
	pub fn new(db: &'a DB, ks: &'a [u8]) -> Self {
		KeySpacedDB(db, ks, PhantomData)
	}
}

impl<'a, DB, H> KeySpacedDBMut<'a, DB, H>
where
	H: Hasher,
{
	/// instantiate new keyspaced db
	pub fn new(db: &'a mut DB, ks: &'a [u8]) -> Self {
		KeySpacedDBMut(db, ks, PhantomData)
	}
}

impl<'a, DB, H, T> hash_db::HashDBRef<H, T> for KeySpacedDB<'a, DB, H>
where
	DB: hash_db::HashDBRef<H, T>,
	H: Hasher,
	T: From<&'static [u8]>,
{
	fn get(&self, key: &H::Out, prefix: Prefix) -> Option<T> {
		let derived_prefix = keyspace_as_prefix_alloc(self.1, prefix);
		self.0.get(key, (&derived_prefix.0, derived_prefix.1))
	}

	fn contains(&self, key: &H::Out, prefix: Prefix) -> bool {
		let derived_prefix = keyspace_as_prefix_alloc(self.1, prefix);
		self.0.contains(key, (&derived_prefix.0, derived_prefix.1))
	}
}

impl<'a, DB, H, T> hash_db::HashDB<H, T> for KeySpacedDBMut<'a, DB, H>
where
	DB: hash_db::HashDB<H, T>,
	H: Hasher,
	T: Default + PartialEq<T> + for<'b> From<&'b [u8]> + Clone + Send + Sync,
{
	fn get(&self, key: &H::Out, prefix: Prefix) -> Option<T> {
		let derived_prefix = keyspace_as_prefix_alloc(self.1, prefix);
		self.0.get(key, (&derived_prefix.0, derived_prefix.1))
	}

	fn contains(&self, key: &H::Out, prefix: Prefix) -> bool {
		let derived_prefix = keyspace_as_prefix_alloc(self.1, prefix);
		self.0.contains(key, (&derived_prefix.0, derived_prefix.1))
	}

	fn insert(&mut self, prefix: Prefix, value: &[u8]) -> H::Out {
		let derived_prefix = keyspace_as_prefix_alloc(self.1, prefix);
		self.0.insert((&derived_prefix.0, derived_prefix.1), value)
	}

	fn emplace(&mut self, key: H::Out, prefix: Prefix, value: T) {
		let derived_prefix = keyspace_as_prefix_alloc(self.1, prefix);
		self.0.emplace(key, (&derived_prefix.0, derived_prefix.1), value)
	}

	fn remove(&mut self, key: &H::Out, prefix: Prefix) {
		let derived_prefix = keyspace_as_prefix_alloc(self.1, prefix);
		self.0.remove(key, (&derived_prefix.0, derived_prefix.1))
	}
}

impl<'a, DB, H, T> hash_db::AsHashDB<H, T> for KeySpacedDBMut<'a, DB, H>
where
	DB: hash_db::HashDB<H, T>,
	H: Hasher,
	T: Default + PartialEq<T> + for<'b> From<&'b [u8]> + Clone + Send + Sync,
{
	fn as_hash_db(&self) -> &dyn hash_db::HashDB<H, T> {
		&*self
	}

	fn as_hash_db_mut<'b>(&'b mut self) -> &'b mut (dyn hash_db::HashDB<H, T> + 'b) {
		&mut *self
	}
}

/// Constants used into trie simplification codec.
mod trie_constants {
	const FIRST_PREFIX: u8 = 0b_00 << 6;
	pub const NIBBLE_SIZE_BOUND: usize = u16::max_value() as usize;
	pub const LEAF_PREFIX_MASK: u8 = 0b_01 << 6;
	pub const BRANCH_WITHOUT_MASK: u8 = 0b_10 << 6;
	pub const BRANCH_WITH_MASK: u8 = 0b_11 << 6;
	pub const EMPTY_TRIE: u8 = FIRST_PREFIX | (0b_00 << 4);
	pub const ALT_HASHING_LEAF_PREFIX_MASK: u8 = FIRST_PREFIX | (0b_1 << 5);
	pub const ALT_HASHING_BRANCH_WITH_MASK: u8 = FIRST_PREFIX | (0b_01 << 4);
	pub const ESCAPE_COMPACT_HEADER: u8 = EMPTY_TRIE | 0b_00_01;
}

#[cfg(test)]
mod tests {
	use super::*;
	use codec::{Compact, Decode, Encode};
	use hash_db::{HashDB, Hasher};
	use hex_literal::hex;
	use sp_core::Blake2Hasher;
	use trie_db::{DBValue, NodeCodec as NodeCodecT, Trie, TrieMut};
	use trie_standardmap::{Alphabet, StandardMap, ValueMode};

	type LayoutV0 = super::LayoutV0<Blake2Hasher>;
	type LayoutV1 = super::LayoutV1<Blake2Hasher>;

	type MemoryDBMeta<H> =
		memory_db::MemoryDB<H, memory_db::HashKey<H>, trie_db::DBValue, MemTracker>;

	fn hashed_null_node<T: TrieConfiguration>() -> TrieHash<T> {
		<T::Codec as NodeCodecT>::hashed_null_node()
	}

	fn check_equivalent<T: TrieConfiguration>(input: &Vec<(&[u8], &[u8])>) {
		{
			let closed_form = T::trie_root(input.clone());
			let d = T::trie_root_unhashed(input.clone());
			println!("Data: {:#x?}, {:#x?}", d, Blake2Hasher::hash(&d[..]));
			let persistent = {
				let mut memdb = MemoryDBMeta::default();
				let mut root = Default::default();
				let mut t = TrieDBMutBuilder::<T>::new(&mut memdb, &mut root).build();
				for (x, y) in input.iter().rev() {
					t.insert(x, y).unwrap();
				}
				t.root().clone()
			};
			assert_eq!(closed_form, persistent);
		}
	}

	fn check_iteration<T: TrieConfiguration>(input: &Vec<(&[u8], &[u8])>) {
		let mut memdb = MemoryDBMeta::default();
		let mut root = Default::default();
		{
			let mut t = TrieDBMutBuilder::<T>::new(&mut memdb, &mut root).build();
			for (x, y) in input.clone() {
				t.insert(x, y).unwrap();
			}
		}
		{
			let t = TrieDBBuilder::<T>::new(&memdb, &root).unwrap().build();
			assert_eq!(
				input.iter().map(|(i, j)| (i.to_vec(), j.to_vec())).collect::<Vec<_>>(),
				t.iter()
					.unwrap()
					.map(|x| x.map(|y| (y.0, y.1.to_vec())).unwrap())
					.collect::<Vec<_>>()
			);
		}
	}

	fn check_input(input: &Vec<(&[u8], &[u8])>) {
		check_equivalent::<LayoutV0>(input);
		check_iteration::<LayoutV0>(input);
		check_equivalent::<LayoutV1>(input);
		check_iteration::<LayoutV1>(input);
	}

	#[test]
	fn default_trie_root() {
		let mut db = MemoryDB::default();
		let mut root = TrieHash::<LayoutV1>::default();
		let mut empty = TrieDBMutBuilder::<LayoutV1>::new(&mut db, &mut root).build();
		empty.commit();
		let root1 = empty.root().as_ref().to_vec();
		let root2: Vec<u8> = LayoutV1::trie_root::<_, Vec<u8>, Vec<u8>>(std::iter::empty())
			.as_ref()
			.iter()
			.cloned()
			.collect();

		assert_eq!(root1, root2);
	}

	#[test]
	fn empty_is_equivalent() {
		let input: Vec<(&[u8], &[u8])> = vec![];
		check_input(&input);
	}

	#[test]
	fn leaf_is_equivalent() {
		let input: Vec<(&[u8], &[u8])> = vec![(&[0xaa][..], &[0xbb][..])];
		check_input(&input);
	}

	#[test]
	fn branch_is_equivalent() {
		let input: Vec<(&[u8], &[u8])> =
			vec![(&[0xaa][..], &[0x10][..]), (&[0xba][..], &[0x11][..])];
		check_input(&input);
	}

	#[test]
	fn extension_and_branch_is_equivalent() {
		let input: Vec<(&[u8], &[u8])> =
			vec![(&[0xaa][..], &[0x10][..]), (&[0xab][..], &[0x11][..])];
		check_input(&input);
	}

	#[test]
	fn standard_is_equivalent() {
		let st = StandardMap {
			alphabet: Alphabet::All,
			min_key: 32,
			journal_key: 0,
			value_mode: ValueMode::Random,
			count: 1000,
		};
		let mut d = st.make();
		d.sort_by(|&(ref a, _), &(ref b, _)| a.cmp(b));
		let dr = d.iter().map(|v| (&v.0[..], &v.1[..])).collect();
		check_input(&dr);
	}

	#[test]
	fn extension_and_branch_with_value_is_equivalent() {
		let input: Vec<(&[u8], &[u8])> = vec![
			(&[0xaa][..], &[0xa0][..]),
			(&[0xaa, 0xaa][..], &[0xaa][..]),
			(&[0xaa, 0xbb][..], &[0xab][..]),
		];
		check_input(&input);
	}

	#[test]
	fn bigger_extension_and_branch_with_value_is_equivalent() {
		let input: Vec<(&[u8], &[u8])> = vec![
			(&[0xaa][..], &[0xa0][..]),
			(&[0xaa, 0xaa][..], &[0xaa][..]),
			(&[0xaa, 0xbb][..], &[0xab][..]),
			(&[0xbb][..], &[0xb0][..]),
			(&[0xbb, 0xbb][..], &[0xbb][..]),
			(&[0xbb, 0xcc][..], &[0xbc][..]),
		];
		check_input(&input);
	}

	#[test]
	fn single_long_leaf_is_equivalent() {
		let input: Vec<(&[u8], &[u8])> = vec![
			(
				&[0xaa][..],
				&b"ABCABCABCABCABCABCABCABCABCABCABCABCABCABCABCABCABCABCABCABCABCABCABCABC"[..],
			),
			(&[0xba][..], &[0x11][..]),
		];
		check_input(&input);
	}

	#[test]
	fn two_long_leaves_is_equivalent() {
		let input: Vec<(&[u8], &[u8])> = vec![
			(
				&[0xaa][..],
				&b"ABCABCABCABCABCABCABCABCABCABCABCABCABCABCABCABCABCABCABCABCABCABCABCABC"[..],
			),
			(
				&[0xba][..],
				&b"ABCABCABCABCABCABCABCABCABCABCABCABCABCABCABCABCABCABCABCABCABCABCABCABC"[..],
			),
		];
		check_input(&input);
	}

	fn populate_trie<'db, T: TrieConfiguration>(
		db: &'db mut dyn HashDB<T::Hash, DBValue>,
		root: &'db mut TrieHash<T>,
		v: &[(Vec<u8>, Vec<u8>)],
	) -> TrieDBMut<'db, T> {
		let mut t = TrieDBMutBuilder::<T>::new(db, root).build();
		for i in 0..v.len() {
			let key: &[u8] = &v[i].0;
			let val: &[u8] = &v[i].1;
			t.insert(key, val).unwrap();
		}
		t
	}

	fn unpopulate_trie<'db, T: TrieConfiguration>(
		t: &mut TrieDBMut<'db, T>,
		v: &[(Vec<u8>, Vec<u8>)],
	) {
		for i in v {
			let key: &[u8] = &i.0;
			t.remove(key).unwrap();
		}
	}

	#[test]
	fn random_should_work() {
		random_should_work_inner::<LayoutV1>();
		random_should_work_inner::<LayoutV0>();
	}
	fn random_should_work_inner<L: TrieConfiguration>() {
		let mut seed = <Blake2Hasher as Hasher>::Out::zero();
		for test_i in 0..10_000 {
			if test_i % 50 == 0 {
				println!("{:?} of 10000 stress tests done", test_i);
			}
			let x = StandardMap {
				alphabet: Alphabet::Custom(b"@QWERTYUIOPASDFGHJKLZXCVBNM[/]^_".to_vec()),
				min_key: 5,
				journal_key: 0,
				value_mode: ValueMode::Index,
				count: 100,
			}
			.make_with(seed.as_fixed_bytes_mut());

			let real = L::trie_root(x.clone());
			let mut memdb = MemoryDB::default();
			let mut root = Default::default();

			let mut memtrie = populate_trie::<L>(&mut memdb, &mut root, &x);

			memtrie.commit();
			if *memtrie.root() != real {
				println!("TRIE MISMATCH");
				println!("");
				println!("{:?} vs {:?}", memtrie.root(), real);
				for i in &x {
					println!("{:#x?} -> {:#x?}", i.0, i.1);
				}
			}
			assert_eq!(*memtrie.root(), real);
			unpopulate_trie::<L>(&mut memtrie, &x);
			memtrie.commit();
			let hashed_null_node = hashed_null_node::<L>();
			if *memtrie.root() != hashed_null_node {
				println!("- TRIE MISMATCH");
				println!("");
				println!("{:?} vs {:?}", memtrie.root(), hashed_null_node);
				for i in &x {
					println!("{:#x?} -> {:#x?}", i.0, i.1);
				}
			}
			assert_eq!(*memtrie.root(), hashed_null_node);
		}
	}

	fn to_compact(n: u8) -> u8 {
		Compact(n).encode()[0]
	}

	#[test]
	fn codec_trie_empty() {
		let input: Vec<(&[u8], &[u8])> = vec![];
		let trie = LayoutV1::trie_root_unhashed(input);
		println!("trie: {:#x?}", trie);
		assert_eq!(trie, vec![0x0]);
	}

	#[test]
	fn codec_trie_single_tuple() {
		let input = vec![(vec![0xaa], vec![0xbb])];
		let trie = LayoutV1::trie_root_unhashed(input);
		println!("trie: {:#x?}", trie);
		assert_eq!(
			trie,
			vec![
				0x42,          // leaf 0x40 (2^6) with (+) key of 2 nibbles (0x02)
				0xaa,          // key data
				to_compact(1), // length of value in bytes as Compact
				0xbb           // value data
			]
		);
	}

	#[test]
	fn codec_trie_two_tuples_disjoint_keys() {
		let input = vec![(&[0x48, 0x19], &[0xfe]), (&[0x13, 0x14], &[0xff])];
		let trie = LayoutV1::trie_root_unhashed(input);
		println!("trie: {:#x?}", trie);
		let mut ex = Vec::<u8>::new();
		ex.push(0x80); // branch, no value (0b_10..) no nibble
		ex.push(0x12); // slots 1 & 4 are taken from 0-7
		ex.push(0x00); // no slots from 8-15
		ex.push(to_compact(0x05)); // first slot: LEAF, 5 bytes long.
		ex.push(0x43); // leaf 0x40 with 3 nibbles
		ex.push(0x03); // first nibble
		ex.push(0x14); // second & third nibble
		ex.push(to_compact(0x01)); // 1 byte data
		ex.push(0xff); // value data
		ex.push(to_compact(0x05)); // second slot: LEAF, 5 bytes long.
		ex.push(0x43); // leaf with 3 nibbles
		ex.push(0x08); // first nibble
		ex.push(0x19); // second & third nibble
		ex.push(to_compact(0x01)); // 1 byte data
		ex.push(0xfe); // value data

		assert_eq!(trie, ex);
	}

	#[test]
	fn iterator_works() {
		iterator_works_inner::<LayoutV1>();
		iterator_works_inner::<LayoutV0>();
	}
	fn iterator_works_inner<Layout: TrieConfiguration>() {
		let pairs = vec![
			(hex!("0103000000000000000464").to_vec(), hex!("0400000000").to_vec()),
			(hex!("0103000000000000000469").to_vec(), hex!("0401000000").to_vec()),
		];

		let mut mdb = MemoryDB::default();
		let mut root = Default::default();
		let _ = populate_trie::<Layout>(&mut mdb, &mut root, &pairs);

		let trie = TrieDBBuilder::<Layout>::new(&mdb, &root).unwrap().build();

		let iter = trie.iter().unwrap();
		let mut iter_pairs = Vec::new();
		for pair in iter {
			let (key, value) = pair.unwrap();
			iter_pairs.push((key, value.to_vec()));
		}

		assert_eq!(pairs, iter_pairs);
	}

	#[test]
	fn proof_non_inclusion_works() {
		let pairs = vec![
			(hex!("0102").to_vec(), hex!("01").to_vec()),
			(hex!("0203").to_vec(), hex!("0405").to_vec()),
		];

		let mut memdb = MemoryDB::default();
		let mut root = Default::default();
		populate_trie::<LayoutV1>(&mut memdb, &mut root, &pairs);

		let non_included_key: Vec<u8> = hex!("0909").to_vec();
		let proof =
			generate_trie_proof::<LayoutV1, _, _, _>(&memdb, root, &[non_included_key.clone()])
				.unwrap();

		// Verifying that the K was not included into the trie should work.
		assert!(verify_trie_proof::<LayoutV1, _, _, Vec<u8>>(
			&root,
			&proof,
			&[(non_included_key.clone(), None)],
		)
		.is_ok());

		// Verifying that the K was included into the trie should fail.
		assert!(verify_trie_proof::<LayoutV1, _, _, Vec<u8>>(
			&root,
			&proof,
			&[(non_included_key, Some(hex!("1010").to_vec()))],
		)
		.is_err());
	}

	#[test]
	fn proof_inclusion_works() {
		let pairs = vec![
			(hex!("0102").to_vec(), hex!("01").to_vec()),
			(hex!("0203").to_vec(), hex!("0405").to_vec()),
		];

		let mut memdb = MemoryDB::default();
		let mut root = Default::default();
		populate_trie::<LayoutV1>(&mut memdb, &mut root, &pairs);

		let proof =
			generate_trie_proof::<LayoutV1, _, _, _>(&memdb, root, &[pairs[0].0.clone()]).unwrap();

		// Check that a K, V included into the proof are verified.
		assert!(verify_trie_proof::<LayoutV1, _, _, _>(
			&root,
			&proof,
			&[(pairs[0].0.clone(), Some(pairs[0].1.clone()))]
		)
		.is_ok());

		// Absence of the V is not verified with the proof that has K, V included.
		assert!(verify_trie_proof::<LayoutV1, _, _, Vec<u8>>(
			&root,
			&proof,
			&[(pairs[0].0.clone(), None)]
		)
		.is_err());

		// K not included into the trie is not verified.
		assert!(verify_trie_proof::<LayoutV1, _, _, _>(
			&root,
			&proof,
			&[(hex!("4242").to_vec(), Some(pairs[0].1.clone()))]
		)
		.is_err());

		// K included into the trie but not included into the proof is not verified.
		assert!(verify_trie_proof::<LayoutV1, _, _, _>(
			&root,
			&proof,
			&[(pairs[1].0.clone(), Some(pairs[1].1.clone()))]
		)
		.is_err());
	}

	#[test]
	fn generate_storage_root_with_proof_works_independently_from_the_delta_order() {
		let proof = StorageProof::decode(&mut &include_bytes!("../test-res/proof")[..]).unwrap();
		let storage_root =
			sp_core::H256::decode(&mut &include_bytes!("../test-res/storage_root")[..]).unwrap();
		// Delta order that is "invalid" so that it would require a different proof.
		let invalid_delta = Vec::<(Vec<u8>, Option<Vec<u8>>)>::decode(
			&mut &include_bytes!("../test-res/invalid-delta-order")[..],
		)
		.unwrap();
		// Delta order that is "valid"
		let valid_delta = Vec::<(Vec<u8>, Option<Vec<u8>>)>::decode(
			&mut &include_bytes!("../test-res/valid-delta-order")[..],
		)
		.unwrap();

		let proof_db = proof.into_memory_db::<Blake2Hasher>();
		let first_storage_root = delta_trie_root::<LayoutV0, _, _, _, _, _>(
			&mut proof_db.clone(),
			storage_root,
			valid_delta,
		)
		.unwrap();
		let second_storage_root = delta_trie_root::<LayoutV0, _, _, _, _, _>(
			&mut proof_db.clone(),
			storage_root,
			invalid_delta,
		)
		.unwrap();

		assert_eq!(first_storage_root, second_storage_root);
	}
}<|MERGE_RESOLUTION|>--- conflicted
+++ resolved
@@ -378,16 +378,12 @@
 	DB: hash_db::HashDBRef<L::Hash, trie_db::DBValue>,
 {
 	let db = KeySpacedDB::new(&*db, keyspace);
-<<<<<<< HEAD
 	TrieDBBuilder::<L>::new_unchecked(&db, &root)
 		.with_optional_recorder(recorder)
 		.with_optional_cache(cache)
 		.build()
 		.get(key)
 		.map(|x| x.map(|val| val.to_vec()))
-=======
-	TrieDB::<L>::new(&db, root)?.get(key).map(|x| x.map(|val| val.to_vec()))
->>>>>>> 46c67a84
 }
 
 /// Read a value from the child trie with given query.
