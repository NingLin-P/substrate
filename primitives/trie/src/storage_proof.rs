--- conflicted
+++ resolved
@@ -18,13 +18,8 @@
 use codec::{Decode, Encode};
 use hash_db::{HashDB, Hasher};
 use sp_std::vec::Vec;
-<<<<<<< HEAD
-use codec::{Encode, Decode};
-use hash_db::{Hasher, HashDB};
 use trie_db::NodeCodec;
 use crate::{Layout, TrieLayout};
-=======
->>>>>>> 7dcc77b9
 
 /// A proof that some set of key-value pairs are included in the storage trie. The proof contains
 /// the storage values so that the partial storage backend can be reconstructed by a verifier that
