--- conflicted
+++ resolved
@@ -19,13 +19,7 @@
 //! RPC API for GRANDPA.
 #![warn(missing_docs)]
 
-<<<<<<< HEAD
 use futures::{future, FutureExt, StreamExt};
-=======
-use futures::{task::Spawn, FutureExt, SinkExt, StreamExt, TryFutureExt};
-use jsonrpc_derive::rpc;
-use jsonrpc_pubsub::{manager::SubscriptionManager, typed::Subscriber, SubscriptionId};
->>>>>>> d2a43d47
 use log::warn;
 use std::sync::Arc;
 
@@ -47,11 +41,6 @@
 use notification::JustificationNotification;
 use report::{ReportAuthoritySet, ReportVoterState, ReportedRoundStates};
 
-<<<<<<< HEAD
-=======
-type FutureResult<T> = jsonrpc_core::BoxFuture<Result<T, jsonrpc_core::Error>>;
-
->>>>>>> d2a43d47
 /// Provides RPC methods for interacting with GRANDPA.
 pub struct GrandpaRpc<AuthoritySet, VoterState, Block: BlockT, ProofProvider> {
 	executor: Arc<SubscriptionTaskExecutor>,
@@ -61,28 +50,6 @@
 	finality_proof_provider: Arc<ProofProvider>,
 }
 
-<<<<<<< HEAD
-=======
-impl<AuthoritySet, VoterState, Block: BlockT, ProofProvider>
-	GrandpaRpcHandler<AuthoritySet, VoterState, Block, ProofProvider>
-{
-	/// Creates a new GrandpaRpcHandler instance.
-	pub fn new<E>(
-		authority_set: AuthoritySet,
-		voter_state: VoterState,
-		justification_stream: GrandpaJustificationStream<Block>,
-		executor: E,
-		finality_proof_provider: Arc<ProofProvider>,
-	) -> Self
-	where
-		E: Spawn + Sync + Send + 'static,
-	{
-		let manager = SubscriptionManager::new(Arc::new(executor));
-		Self { authority_set, voter_state, justification_stream, manager, finality_proof_provider }
-	}
-}
-
->>>>>>> d2a43d47
 impl<AuthoritySet, VoterState, Block, ProofProvider>
 	GrandpaRpc<AuthoritySet, VoterState, Block, ProofProvider>
 where
@@ -91,7 +58,6 @@
 	Block: BlockT,
 	ProofProvider: RpcFinalityProofProvider<Block> + Send + Sync + 'static,
 {
-<<<<<<< HEAD
 	/// Prepare a new [`GrandpaApi`]
 	pub fn new(
 		executor: Arc<SubscriptionTaskExecutor>,
@@ -101,31 +67,6 @@
 		finality_proof_provider: Arc<ProofProvider>,
 	) -> Self {
 		Self { executor, authority_set, voter_state, justification_stream, finality_proof_provider }
-=======
-	type Metadata = sc_rpc::Metadata;
-
-	fn round_state(&self) -> FutureResult<ReportedRoundStates> {
-		let round_states = ReportedRoundStates::from(&self.authority_set, &self.voter_state);
-		let future = async move { round_states }.boxed();
-		future.map_err(jsonrpc_core::Error::from).boxed()
-	}
-
-	fn subscribe_justifications(
-		&self,
-		_metadata: Self::Metadata,
-		subscriber: Subscriber<JustificationNotification>,
-	) {
-		let stream = self
-			.justification_stream
-			.subscribe()
-			.map(|x| Ok(Ok::<_, jsonrpc_core::Error>(JustificationNotification::from(x))));
-
-		self.manager.add(subscriber, |sink| {
-			stream
-				.forward(sink.sink_map_err(|e| warn!("Error sending notifications: {:?}", e)))
-				.map(|_| ())
-		});
->>>>>>> d2a43d47
 	}
 
 	/// Convert this [`GrandpaApi`] to an [`RpcModule`].
@@ -187,26 +128,9 @@
 	}
 }
 
-<<<<<<< HEAD
 // TODO: (dp) make available to other code?
 fn to_jsonrpsee_call_error(err: error::Error) -> CallError {
 	CallError::Failed(Box::new(err))
-=======
-	fn prove_finality(
-		&self,
-		block: NumberFor<Block>,
-	) -> FutureResult<Option<EncodedFinalityProof>> {
-		let result = self.finality_proof_provider.rpc_prove_finality(block);
-		let future = async move { result }.boxed();
-		future
-			.map_err(|e| {
-				warn!("Error proving finality: {}", e);
-				error::Error::ProveFinalityFailed(e)
-			})
-			.map_err(jsonrpc_core::Error::from)
-			.boxed()
-	}
->>>>>>> d2a43d47
 }
 
 #[cfg(test)]
