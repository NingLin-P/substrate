--- conflicted
+++ resolved
@@ -171,7 +171,6 @@
 	pub unknown_headers: Vec<Header>,
 }
 
-<<<<<<< HEAD
 /// Errors occurring when trying to prove finality
 #[derive(Debug, derive_more::Display, derive_more::From)]
 pub enum FinalityProofError {
@@ -184,11 +183,7 @@
 	BlockNotInAuthoritySetChanges,
 	/// Errors originating from the client.
 	Client(sp_blockchain::Error),
-=======
-/// Proof of finality is the ordered set of finality fragments, where:
-/// - last fragment provides justification for the best possible block from the requested range;
-/// - all other fragments provide justifications for GRANDPA authorities set changes within requested range.
-type FinalityProof<Header> = Vec<FinalityProofFragment<Header>>;
+}
 
 /// Single fragment of authority set proof.
 ///
@@ -223,7 +218,6 @@
 	pub authorities_set_id: u64,
 	/// Hash of the last known finalized block.
 	pub last_finalized: H,
->>>>>>> 4b687dfb
 }
 
 fn prove_finality<Block, B, J>(
@@ -451,6 +445,107 @@
 	Ok(result)
 }
 
+/// Check GRANDPA authority change sequence to assert finality of a target block.
+///
+/// Returns the header of the target block.
+pub(crate) fn check_warp_sync_proof<Block: BlockT, J>(
+	current_set_id: u64,
+	current_authorities: AuthorityList,
+	remote_proof: Vec<u8>,
+) -> ClientResult<(Block::Header, u64, AuthorityList)>
+where
+		NumberFor<Block>: BlockNumberOps,
+		J: Decode + ProvableJustification<Block::Header> + BlockJustification<Block::Header>,
+{
+	// decode finality proof
+	let proof = AuthoritySetProof::<Block::Header>::decode(&mut &remote_proof[..])
+		.map_err(|_| ClientError::BadJustification("failed to decode authority proof".into()))?;
+
+		let last = proof.len() - 1;
+
+		let mut result = (current_set_id, current_authorities, NumberFor::<Block>::zero());
+
+		for (ix, fragment) in proof.into_iter().enumerate() {
+			let is_last = ix == last;
+			result = check_warp_sync_proof_fragment::<Block, J>(
+				result.0,
+				&result.1,
+				&result.2,
+				is_last,
+				&fragment,
+			)?;
+
+			if is_last {
+				return Ok((fragment.header, result.0, result.1))
+			}
+		}
+
+		// empty proof can't prove anything
+		return Err(ClientError::BadJustification("empty proof of authority".into()));
+}
+
+/// Check finality authority set sequence.
+fn check_warp_sync_proof_fragment<Block: BlockT, J>(
+	current_set_id: u64,
+	current_authorities: &AuthorityList,
+	previous_checked_block: &NumberFor<Block>,
+	is_last: bool,
+	authorities_proof: &AuthoritySetProofFragment<Block::Header>,
+) -> ClientResult<(u64, AuthorityList, NumberFor<Block>)>
+where
+		NumberFor<Block>: BlockNumberOps,
+		J: Decode + ProvableJustification<Block::Header> + BlockJustification<Block::Header>,
+{
+	let justification: J = Decode::decode(&mut authorities_proof.justification.as_slice())
+		.map_err(|_| ClientError::JustificationDecode)?;
+		justification.verify(current_set_id, &current_authorities)?;
+
+		// assert justification is for this header
+		if &justification.number() != authorities_proof.header.number()
+			|| justification.hash().as_ref() != authorities_proof.header.hash().as_ref() {
+				return Err(ClientError::Backend("Invalid authority warp proof, justification do not match header".to_string()));
+		}
+
+		if authorities_proof.header.number() <= previous_checked_block {
+			return Err(ClientError::Backend("Invalid authority warp proof".to_string()));
+		}
+		let current_block = authorities_proof.header.number();
+		let mut at_block = None;
+		if let Some(sp_finality_grandpa::ScheduledChange {
+			next_authorities,
+			delay,
+		}) = crate::import::find_scheduled_change::<Block>(&authorities_proof.header) {
+			let dest = *current_block + delay;
+			at_block = Some((dest, next_authorities));
+		}
+		if let Some((block_number, sp_finality_grandpa::ScheduledChange {
+			next_authorities,
+			delay,
+		})) = crate::import::find_forced_change::<Block>(&authorities_proof.header) {
+			let dest = block_number + delay;
+			at_block = Some((dest, next_authorities));
+		}
+
+		// Fragment without change only allowed for proof last block.
+		if at_block.is_none() && !is_last {
+			return Err(ClientError::Backend("Invalid authority warp proof".to_string()));
+		}
+		if let Some((at_block, next_authorities)) = at_block {
+			Ok((current_set_id + 1, next_authorities, at_block))
+		} else {
+			Ok((current_set_id, current_authorities.clone(), current_block.clone()))
+		}
+}
+
+/// Block info extracted from the justification.
+pub(crate) trait BlockJustification<Header: HeaderT> {
+	/// Block number justified.
+	fn number(&self) -> Header::Number;
+
+	/// Block hash justified.
+	fn hash(&self) -> Header::Hash;
+}
+
 /// Check GRANDPA proof-of-finality for the given block.
 ///
 /// Returns the vector of headers that MUST be validated + imported
@@ -469,155 +564,7 @@
 	let proof = FinalityProof::<Header>::decode(&mut &remote_proof[..])
 		.map_err(|_| ClientError::BadJustification("failed to decode finality proof".into()))?;
 
-<<<<<<< HEAD
 	let justification: J = Decode::decode(&mut &proof.justification[..])
-=======
-	// empty proof can't prove anything
-	if proof.is_empty() {
-		return Err(ClientError::BadJustification("empty proof of finality".into()));
-	}
-
-	// iterate and verify proof fragments
-	let last_fragment_index = proof.len() - 1;
-	let mut authorities = AuthoritiesOrEffects::Authorities(current_set_id, current_authorities);
-	for (proof_fragment_index, proof_fragment) in proof.into_iter().enumerate() {
-		// check that proof is non-redundant. The proof still can be valid, but
-		// we do not want peer to spam us with redundant data
-		if proof_fragment_index != last_fragment_index {
-			let has_unknown_headers = !proof_fragment.unknown_headers.is_empty();
-			let has_new_authorities = proof_fragment.authorities_proof.is_some();
-			if has_unknown_headers || !has_new_authorities {
-				return Err(ClientError::BadJustification("redundant proof of finality".into()));
-			}
-		}
-
-		authorities = check_finality_proof_fragment::<_, _, J>(
-			blockchain,
-			authorities,
-			authorities_provider,
-			proof_fragment)?;
-	}
-
-	let effects = authorities.extract_effects().expect("at least one loop iteration is guaranteed
-			because proof is not empty;\
-			check_finality_proof_fragment is called on every iteration;\
-			check_finality_proof_fragment always returns FinalityEffects;\
-			qed");
-
-	telemetry!(CONSENSUS_INFO; "afg.finality_proof_ok";
-		"set_id" => ?effects.new_set_id, "finalized_header_hash" => ?effects.block);
-
-	Ok(effects)
-}
-
-/// Check GRANDPA authority change sequence to assert finality of a target block.
-///
-/// Returns the header of the target block.
-pub(crate) fn check_warp_sync_proof<Block: BlockT, J>(
-	current_set_id: u64,
-	current_authorities: AuthorityList,
-	remote_proof: Vec<u8>,
-) -> ClientResult<(Block::Header, u64, AuthorityList)>
-where
-		NumberFor<Block>: BlockNumberOps,
-		J: Decode + ProvableJustification<Block::Header> + BlockJustification<Block::Header>,
-{
-	// decode finality proof
-	let proof = AuthoritySetProof::<Block::Header>::decode(&mut &remote_proof[..])
-		.map_err(|_| ClientError::BadJustification("failed to decode authority proof".into()))?;
-
-		let last = proof.len() - 1;
-
-		let mut result = (current_set_id, current_authorities, NumberFor::<Block>::zero());
-
-		for (ix, fragment) in proof.into_iter().enumerate() {
-			let is_last = ix == last;
-			result = check_warp_sync_proof_fragment::<Block, J>(
-				result.0,
-				&result.1,
-				&result.2,
-				is_last,
-				&fragment,
-			)?;
-
-			if is_last {
-				return Ok((fragment.header, result.0, result.1))
-			}
-		}
-
-		// empty proof can't prove anything
-		return Err(ClientError::BadJustification("empty proof of authority".into()));
-}
-
-/// Check finality authority set sequence.
-fn check_warp_sync_proof_fragment<Block: BlockT, J>(
-	current_set_id: u64,
-	current_authorities: &AuthorityList,
-	previous_checked_block: &NumberFor<Block>,
-	is_last: bool,
-	authorities_proof: &AuthoritySetProofFragment<Block::Header>,
-) -> ClientResult<(u64, AuthorityList, NumberFor<Block>)>
-where
-		NumberFor<Block>: BlockNumberOps,
-		J: Decode + ProvableJustification<Block::Header> + BlockJustification<Block::Header>,
-{
-	let justification: J = Decode::decode(&mut authorities_proof.justification.as_slice())
-		.map_err(|_| ClientError::JustificationDecode)?;
-		justification.verify(current_set_id, &current_authorities)?;
-
-		// assert justification is for this header
-		if &justification.number() != authorities_proof.header.number()
-			|| justification.hash().as_ref() != authorities_proof.header.hash().as_ref() {
-				return Err(ClientError::Backend("Invalid authority warp proof, justification do not match header".to_string()));
-		}
-
-		if authorities_proof.header.number() <= previous_checked_block {
-			return Err(ClientError::Backend("Invalid authority warp proof".to_string()));
-		}
-		let current_block = authorities_proof.header.number();
-		let mut at_block = None;
-		if let Some(sp_finality_grandpa::ScheduledChange {
-			next_authorities,
-			delay,
-		}) = crate::import::find_scheduled_change::<Block>(&authorities_proof.header) {
-			let dest = *current_block + delay;
-			at_block = Some((dest, next_authorities));
-		}
-		if let Some((block_number, sp_finality_grandpa::ScheduledChange {
-			next_authorities,
-			delay,
-		})) = crate::import::find_forced_change::<Block>(&authorities_proof.header) {
-			let dest = block_number + delay;
-			at_block = Some((dest, next_authorities));
-		}
-
-		// Fragment without change only allowed for proof last block.
-		if at_block.is_none() && !is_last {
-			return Err(ClientError::Backend("Invalid authority warp proof".to_string()));
-		}
-		if let Some((at_block, next_authorities)) = at_block {
-			Ok((current_set_id + 1, next_authorities, at_block))
-		} else {
-			Ok((current_set_id, current_authorities.clone(), current_block.clone()))
-		}
-}
-
-/// Check finality proof for the single block.
-fn check_finality_proof_fragment<Block: BlockT, B, J>(
-	blockchain: &B,
-	authority_set: AuthoritiesOrEffects<Block::Header>,
-	authorities_provider: &dyn AuthoritySetForFinalityChecker<Block>,
-	proof_fragment: FinalityProofFragment<Block::Header>,
-) -> ClientResult<AuthoritiesOrEffects<Block::Header>>
-	where
-		NumberFor<Block>: BlockNumberOps,
-		B: BlockchainBackend<Block>,
-		J: Decode + ProvableJustification<Block::Header>,
-{
-	// verify justification using previous authorities set
-	let (mut current_set_id, mut current_authorities) = authority_set.extract_authorities();
-	let justification: J = Decode::decode(&mut &proof_fragment.justification[..])
->>>>>>> 4b687dfb
 		.map_err(|_| ClientError::JustificationDecode)?;
 	justification.verify(current_set_id, &current_authorities)?;
 
@@ -627,17 +574,8 @@
 	Ok(proof)
 }
 
-/// Block info extracted from the justification.
-pub(crate) trait BlockJustification<Header: HeaderT> {
-	/// Block number justified.
-	fn number(&self) -> Header::Number;
-
-	/// Block hash justified.
-	fn hash(&self) -> Header::Hash;
-}
-
 /// Justification used to prove block finality.
-trait ProvableJustification<Header: HeaderT>: Encode + Decode {
+pub trait ProvableJustification<Header: HeaderT>: Encode + Decode {
 	/// Verify justification with respect to authorities set and authorities set id.
 	fn verify(&self, set_id: u64, authorities: &[(AuthorityId, u64)]) -> ClientResult<()>;
 
