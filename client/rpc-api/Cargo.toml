--- conflicted
+++ resolved
@@ -24,13 +24,9 @@
 sc-chain-spec = { path = "../chain-spec", version = "4.0.0-dev" }
 serde = { version = "1.0.101", features = ["derive"] }
 serde_json = "1.0.41"
-<<<<<<< HEAD
-sc-transaction-pool-api = { version = "3.0.0", path = "../transaction-pool/api" }
-sp-rpc = { version = "3.0.0", path = "../../primitives/rpc" }
-sp-tracing = { version = "3.0.0", path = "../../primitives/tracing" }
+
 jsonrpsee = { git = "https://github.com/paritytech/jsonrpsee", branch = "master", features = ["server"] }
-=======
+
 sc-transaction-pool-api = { version = "4.0.0-dev", path = "../transaction-pool/api" }
 sp-rpc = { version = "4.0.0-dev", path = "../../primitives/rpc" }
-sp-tracing = { version = "4.0.0-dev", path = "../../primitives/tracing" }
->>>>>>> 6be513d6
+sp-tracing = { version = "4.0.0-dev", path = "../../primitives/tracing" }