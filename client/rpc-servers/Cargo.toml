[package]
name = "sc-rpc-server"
version = "4.0.0-dev"
authors = ["Parity Technologies <admin@parity.io>"]
edition = "2021"
license = "GPL-3.0-or-later WITH Classpath-exception-2.0"
homepage = "https://substrate.io"
repository = "https://github.com/paritytech/substrate/"
description = "Substrate RPC servers."
readme = "README.md"

[package.metadata.docs.rs]
targets = ["x86_64-unknown-linux-gnu"]

[dependencies]
anyhow = "1"
jsonrpsee = { git = "https://github.com/paritytech/jsonrpsee", rev = "aacf7c0ecdb71da345e7c5cb0283f5cb5a040bd7", features = ["server"] }
log = "0.4.8"
prometheus-endpoint = { package = "substrate-prometheus-endpoint", path = "../../utils/prometheus", version = "0.10.0-dev"}
serde_json = "1.0.68"
<<<<<<< HEAD
tokio = { version = "1.10", features = ["full"] }
=======
tokio = "1.13"
http = { package = "jsonrpc-http-server", version = "18.0.0" }
ipc = { package = "jsonrpc-ipc-server", version = "18.0.0" }
ws = { package = "jsonrpc-ws-server", version = "18.0.0" }
>>>>>>> 0baa586a
<|MERGE_RESOLUTION|>--- conflicted
+++ resolved
@@ -18,11 +18,4 @@
 log = "0.4.8"
 prometheus-endpoint = { package = "substrate-prometheus-endpoint", path = "../../utils/prometheus", version = "0.10.0-dev"}
 serde_json = "1.0.68"
-<<<<<<< HEAD
-tokio = { version = "1.10", features = ["full"] }
-=======
-tokio = "1.13"
-http = { package = "jsonrpc-http-server", version = "18.0.0" }
-ipc = { package = "jsonrpc-ipc-server", version = "18.0.0" }
-ws = { package = "jsonrpc-ws-server", version = "18.0.0" }
->>>>>>> 0baa586a
+tokio = { version = "1.13", features = ["full"] }