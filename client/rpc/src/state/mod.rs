// This file is part of Substrate.

// Copyright (C) 2017-2021 Parity Technologies (UK) Ltd.
// SPDX-License-Identifier: GPL-3.0-or-later WITH Classpath-exception-2.0

// This program is free software: you can redistribute it and/or modify
// it under the terms of the GNU General Public License as published by
// the Free Software Foundation, either version 3 of the License, or
// (at your option) any later version.

// This program is distributed in the hope that it will be useful,
// but WITHOUT ANY WARRANTY; without even the implied warranty of
// MERCHANTABILITY or FITNESS FOR A PARTICULAR PURPOSE. See the
// GNU General Public License for more details.

// You should have received a copy of the GNU General Public License
// along with this program. If not, see <https://www.gnu.org/licenses/>.

//! Substrate state API.

mod state_full;
mod state_light;

#[cfg(test)]
mod tests;

use std::sync::Arc;

use crate::SubscriptionTaskExecutor;

use jsonrpsee::{
	types::{async_trait, error::Error as JsonRpseeError, JsonRpcResult},
	ws_server::SubscriptionSink,
};

use sc_client_api::light::{Fetcher, RemoteBlockchain};
use sc_rpc_api::{state::ReadProof, DenyUnsafe};
use sp_core::{
	storage::{PrefixedStorageKey, StorageChangeSet, StorageData, StorageKey},
	Bytes,
};
use sp_runtime::traits::Block as BlockT;
use sp_version::RuntimeVersion;

use sp_api::{CallApiAt, Metadata, ProvideRuntimeApi};

use self::error::Error;

use sc_client_api::{
	Backend, BlockBackend, BlockchainEvents, ExecutorProvider, ProofProvider, StorageProvider,
};
pub use sc_rpc_api::{child_state::*, state::*};
use sp_blockchain::{HeaderBackend, HeaderMetadata};

const STORAGE_KEYS_PAGED_MAX_COUNT: u32 = 1000;

/// State backend API.
#[async_trait::async_trait]
pub trait StateBackend<Block: BlockT, Client>: Send + Sync + 'static
where
	Block: BlockT + 'static,
	Client: Send + Sync + 'static,
{
	/// Call runtime method at given block.
	async fn call(
		&self,
		block: Option<Block::Hash>,
		method: String,
		call_data: Bytes,
	) -> Result<Bytes, Error>;

	/// Returns the keys with prefix, leave empty to get all the keys.
	async fn storage_keys(
		&self,
		block: Option<Block::Hash>,
		prefix: StorageKey,
	) -> Result<Vec<StorageKey>, Error>;

	/// Returns the keys with prefix along with their values, leave empty to get all the pairs.
	async fn storage_pairs(
		&self,
		block: Option<Block::Hash>,
		prefix: StorageKey,
	) -> Result<Vec<(StorageKey, StorageData)>, Error>;

	/// Returns the keys with prefix with pagination support.
	async fn storage_keys_paged(
		&self,
		block: Option<Block::Hash>,
		prefix: Option<StorageKey>,
		count: u32,
		start_key: Option<StorageKey>,
	) -> Result<Vec<StorageKey>, Error>;

	/// Returns a storage entry at a specific block's state.
	async fn storage(
		&self,
		block: Option<Block::Hash>,
		key: StorageKey,
	) -> Result<Option<StorageData>, Error>;

	/// Returns the hash of a storage entry at a block's state.
	async fn storage_hash(
		&self,
		block: Option<Block::Hash>,
		key: StorageKey,
	) -> Result<Option<Block::Hash>, Error>;

	/// Returns the size of a storage entry at a block's state.
	///
	/// If data is available at `key`, it is returned. Else, the sum of values who's key has `key`
	/// prefix is returned, i.e. all the storage (double) maps that have this prefix.
	async fn storage_size(
		&self,
		block: Option<Block::Hash>,
		key: StorageKey,
	) -> Result<Option<u64>, Error>;

	/// Returns the runtime metadata as an opaque blob.
	async fn metadata(&self, block: Option<Block::Hash>) -> Result<Bytes, Error>;

	/// Get the runtime version.
	async fn runtime_version(&self, block: Option<Block::Hash>) -> Result<RuntimeVersion, Error>;

	/// Query historical storage entries (by key) starting from a block given as the second
	/// parameter.
	///
	/// NOTE This first returned result contains the initial state of storage for all keys.
	/// Subsequent values in the vector represent changes to the previous state (diffs).
	async fn query_storage(
		&self,
		from: Block::Hash,
		to: Option<Block::Hash>,
		keys: Vec<StorageKey>,
	) -> Result<Vec<StorageChangeSet<Block::Hash>>, Error>;

	/// Query storage entries (by key) starting at block hash given as the second parameter.
	async fn query_storage_at(
		&self,
		keys: Vec<StorageKey>,
		at: Option<Block::Hash>,
	) -> Result<Vec<StorageChangeSet<Block::Hash>>, Error>;

	/// Returns proof of storage entries at a specific block's state.
	async fn read_proof(
		&self,
		block: Option<Block::Hash>,
		keys: Vec<StorageKey>,
	) -> Result<ReadProof<Block::Hash>, Error>;

	/// Trace storage changes for block
	async fn trace_block(
		&self,
		block: Block::Hash,
		targets: Option<String>,
		storage_keys: Option<String>,
	) -> Result<sp_rpc::tracing::TraceBlockResponse, Error>;

	/// New runtime version subscription
	fn subscribe_runtime_version(&self, sink: SubscriptionSink) -> Result<(), Error>;

	/// New storage subscription
	fn subscribe_storage(
		&self,
		sink: SubscriptionSink,
		keys: Option<Vec<StorageKey>>,
<<<<<<< HEAD
	) -> Result<(), Error>;
=======
	);

	/// Unsubscribe from storage subscription
	fn unsubscribe_storage(
		&self,
		_meta: Option<crate::Metadata>,
		id: SubscriptionId,
	) -> RpcResult<bool>;

	/// Trace storage changes for block
	fn trace_block(
		&self,
		block: Block::Hash,
		targets: Option<String>,
		storage_keys: Option<String>,
		methods: Option<String>,
	) -> FutureResult<sp_rpc::tracing::TraceBlockResponse>;
>>>>>>> e7b93e1b
}

/// Create new state API that works on full node.
pub fn new_full<BE, Block: BlockT, Client>(
	client: Arc<Client>,
	executor: Arc<SubscriptionTaskExecutor>,
	deny_unsafe: DenyUnsafe,
	rpc_max_payload: Option<usize>,
) -> (StateApi<Block, Client>, ChildState<Block, Client>)
where
	Block: BlockT + 'static,
	Block::Hash: Unpin,
	BE: Backend<Block> + 'static,
	Client: ExecutorProvider<Block>
		+ StorageProvider<Block, BE>
		+ ProofProvider<Block>
		+ HeaderMetadata<Block, Error = sp_blockchain::Error>
		+ BlockchainEvents<Block>
		+ CallApiAt<Block>
		+ HeaderBackend<Block>
		+ BlockBackend<Block>
		+ ProvideRuntimeApi<Block>
		+ Send
		+ Sync
		+ 'static,
	Client::Api: Metadata<Block>,
{
	let child_backend = Box::new(self::state_full::FullState::new(
		client.clone(),
		executor.clone(),
		rpc_max_payload,
	));
	let backend = Box::new(self::state_full::FullState::new(client, executor, rpc_max_payload));
	(StateApi { backend, deny_unsafe }, ChildState { backend: child_backend })
}

/// Create new state API that works on light node.
pub fn new_light<BE, Block: BlockT, Client, F: Fetcher<Block>>(
	client: Arc<Client>,
	executor: Arc<SubscriptionTaskExecutor>,
	remote_blockchain: Arc<dyn RemoteBlockchain<Block>>,
	fetcher: Arc<F>,
	deny_unsafe: DenyUnsafe,
) -> (StateApi<Block, Client>, ChildState<Block, Client>)
where
	Block: BlockT + 'static,
	Block::Hash: Unpin,
	BE: Backend<Block> + 'static,
	Client: ExecutorProvider<Block>
		+ StorageProvider<Block, BE>
		+ HeaderMetadata<Block, Error = sp_blockchain::Error>
		+ ProvideRuntimeApi<Block>
		+ HeaderBackend<Block>
		+ BlockchainEvents<Block>
		+ Send
		+ Sync
		+ 'static,
	F: Send + Sync + 'static,
{
	let child_backend = Box::new(self::state_light::LightState::new(
		client.clone(),
		executor.clone(),
		remote_blockchain.clone(),
		fetcher.clone(),
	));

	let backend =
		Box::new(self::state_light::LightState::new(client, executor, remote_blockchain, fetcher));
	(StateApi { backend, deny_unsafe }, ChildState { backend: child_backend })
}

/// State API with subscriptions support.
pub struct StateApi<Block, Client> {
	backend: Box<dyn StateBackend<Block, Client>>,
	/// Whether to deny unsafe calls
	deny_unsafe: DenyUnsafe,
}

#[async_trait]
impl<Block, Client> StateApiServer<Block::Hash> for StateApi<Block, Client>
where
	Block: BlockT + 'static,
	Client: Send + Sync + 'static,
{
	async fn call(
		&self,
		method: String,
		data: Bytes,
		block: Option<Block::Hash>,
	) -> JsonRpcResult<Bytes> {
		self.backend
			.call(block, method, data)
			.await
			.map_err(|e| JsonRpseeError::to_call_error(e))
	}

	async fn storage_keys(
		&self,
		key_prefix: StorageKey,
		block: Option<Block::Hash>,
	) -> JsonRpcResult<Vec<StorageKey>> {
		self.backend
			.storage_keys(block, key_prefix)
			.await
			.map_err(|e| JsonRpseeError::to_call_error(e))
	}

	async fn storage_pairs(
		&self,
		key_prefix: StorageKey,
		block: Option<Block::Hash>,
	) -> JsonRpcResult<Vec<(StorageKey, StorageData)>> {
		self.deny_unsafe.check_if_safe()?;
		self.backend
			.storage_pairs(block, key_prefix)
			.await
			.map_err(|e| JsonRpseeError::to_call_error(e))
	}

	async fn storage_keys_paged(
		&self,
		prefix: Option<StorageKey>,
		count: u32,
		start_key: Option<StorageKey>,
		block: Option<Block::Hash>,
	) -> JsonRpcResult<Vec<StorageKey>> {
		if count > STORAGE_KEYS_PAGED_MAX_COUNT {
			return Err(JsonRpseeError::to_call_error(Error::InvalidCount {
				value: count,
				max: STORAGE_KEYS_PAGED_MAX_COUNT,
			}))
		}
		self.backend
			.storage_keys_paged(block, prefix, count, start_key)
			.await
			.map_err(|e| JsonRpseeError::to_call_error(e))
	}

	async fn storage(
		&self,
		key: StorageKey,
		block: Option<Block::Hash>,
	) -> JsonRpcResult<Option<StorageData>> {
		self.backend
			.storage(block, key)
			.await
			.map_err(|e| JsonRpseeError::to_call_error(e))
	}

	async fn storage_hash(
		&self,
		key: StorageKey,
		block: Option<Block::Hash>,
	) -> JsonRpcResult<Option<Block::Hash>> {
		self.backend
			.storage_hash(block, key)
			.await
			.map_err(|e| JsonRpseeError::to_call_error(e))
	}

	async fn storage_size(
		&self,
		key: StorageKey,
		block: Option<Block::Hash>,
	) -> JsonRpcResult<Option<u64>> {
		self.backend
			.storage_size(block, key)
			.await
			.map_err(|e| JsonRpseeError::to_call_error(e))
	}

	async fn metadata(&self, block: Option<Block::Hash>) -> JsonRpcResult<Bytes> {
		self.backend.metadata(block).await.map_err(|e| JsonRpseeError::to_call_error(e))
	}

	async fn runtime_version(&self, at: Option<Block::Hash>) -> JsonRpcResult<RuntimeVersion> {
		self.deny_unsafe.check_if_safe()?;
		self.backend
			.runtime_version(at)
			.await
			.map_err(|e| JsonRpseeError::to_call_error(e))
	}

	async fn query_storage(
		&self,
		keys: Vec<StorageKey>,
		from: Block::Hash,
		to: Option<Block::Hash>,
	) -> JsonRpcResult<Vec<StorageChangeSet<Block::Hash>>> {
		self.deny_unsafe.check_if_safe()?;
		self.backend
			.query_storage(from, to, keys)
			.await
			.map_err(|e| JsonRpseeError::to_call_error(e))
	}

	async fn query_storage_at(
		&self,
		keys: Vec<StorageKey>,
		at: Option<Block::Hash>,
	) -> JsonRpcResult<Vec<StorageChangeSet<Block::Hash>>> {
		self.deny_unsafe.check_if_safe()?;
		self.backend
			.query_storage_at(keys, at)
			.await
			.map_err(|e| JsonRpseeError::to_call_error(e))
	}

	async fn read_proof(
		&self,
		keys: Vec<StorageKey>,
		block: Option<Block::Hash>,
	) -> JsonRpcResult<ReadProof<Block::Hash>> {
		self.deny_unsafe.check_if_safe()?;
		self.backend
			.read_proof(block, keys)
			.await
			.map_err(|e| JsonRpseeError::to_call_error(e))
	}

	// TODO(niklasad1): use methods (goes probably away by merging to master)
	async fn trace_block(
		&self,
		block: Block::Hash,
		targets: Option<String>,
		storage_keys: Option<String>,
<<<<<<< HEAD
		_methods: Option<String>,
	) -> JsonRpcResult<sp_rpc::tracing::TraceBlockResponse> {
		self.deny_unsafe.check_if_safe()?;
		self.backend
			.trace_block(block, targets, storage_keys)
			.await
			.map_err(|e| JsonRpseeError::to_call_error(e))
	}

	fn subscribe_runtime_version(&self, sink: SubscriptionSink) {
		if let Err(e) = self.backend.subscribe_runtime_version(sink) {
			log::error!("[subscribe_runtimeVersion]: error {:?}", e);
=======
		methods: Option<String>,
	) -> FutureResult<sp_rpc::tracing::TraceBlockResponse> {
		if let Err(err) = self.deny_unsafe.check_if_safe() {
			return async move { Err(err.into()) }.boxed()
>>>>>>> e7b93e1b
		}
	}

<<<<<<< HEAD
	fn subscribe_storage(&self, sink: SubscriptionSink, keys: Option<Vec<StorageKey>>) {
		if let Err(e) = self.backend.subscribe_storage(sink, keys) {
			log::error!("[subscribe_storage]: error {:?}", e);
		}
=======
		self.backend.trace_block(block, targets, storage_keys, methods)
>>>>>>> e7b93e1b
	}
}

/// Child state backend API.
#[async_trait::async_trait]
pub trait ChildStateBackend<Block: BlockT, Client>: Send + Sync + 'static
where
	Block: BlockT + 'static,
	Client: Send + Sync + 'static,
{
	/// Returns proof of storage for a child key entries at a specific block's state.
	async fn read_child_proof(
		&self,
		block: Option<Block::Hash>,
		storage_key: PrefixedStorageKey,
		keys: Vec<StorageKey>,
	) -> Result<ReadProof<Block::Hash>, Error>;

	/// Returns the keys with prefix from a child storage,
	/// leave prefix empty to get all the keys.
	async fn storage_keys(
		&self,
		block: Option<Block::Hash>,
		storage_key: PrefixedStorageKey,
		prefix: StorageKey,
	) -> Result<Vec<StorageKey>, Error>;

	/// Returns the keys with prefix from a child storage with pagination support.
	async fn storage_keys_paged(
		&self,
		block: Option<Block::Hash>,
		storage_key: PrefixedStorageKey,
		prefix: Option<StorageKey>,
		count: u32,
		start_key: Option<StorageKey>,
	) -> Result<Vec<StorageKey>, Error>;

	/// Returns a child storage entry at a specific block's state.
	async fn storage(
		&self,
		block: Option<Block::Hash>,
		storage_key: PrefixedStorageKey,
		key: StorageKey,
	) -> Result<Option<StorageData>, Error>;

	/// Returns the hash of a child storage entry at a block's state.
	async fn storage_hash(
		&self,
		block: Option<Block::Hash>,
		storage_key: PrefixedStorageKey,
		key: StorageKey,
	) -> Result<Option<Block::Hash>, Error>;

	/// Returns the size of a child storage entry at a block's state.
	async fn storage_size(
		&self,
		block: Option<Block::Hash>,
		storage_key: PrefixedStorageKey,
		key: StorageKey,
	) -> Result<Option<u64>, Error> {
		self.storage(block, storage_key, key).await.map(|x| x.map(|x| x.0.len() as u64))
	}
}

/// Child state API with subscriptions support.
pub struct ChildState<Block, Client> {
	backend: Box<dyn ChildStateBackend<Block, Client>>,
}

#[async_trait]
impl<Block, Client> ChildStateApiServer<Block::Hash> for ChildState<Block, Client>
where
	Block: BlockT + 'static,
	Client: Send + Sync + 'static,
{
	async fn storage_keys(
		&self,
		storage_key: PrefixedStorageKey,
		key_prefix: StorageKey,
		block: Option<Block::Hash>,
	) -> JsonRpcResult<Vec<StorageKey>> {
		self.backend
			.storage_keys(block, storage_key, key_prefix)
			.await
			.map_err(|e| JsonRpseeError::to_call_error(e))
	}

	async fn storage_keys_paged(
		&self,
		storage_key: PrefixedStorageKey,
		prefix: Option<StorageKey>,
		count: u32,
		start_key: Option<StorageKey>,
		block: Option<Block::Hash>,
	) -> JsonRpcResult<Vec<StorageKey>> {
		self.backend
			.storage_keys_paged(block, storage_key, prefix, count, start_key)
			.await
			.map_err(|e| JsonRpseeError::to_call_error(e))
	}

	async fn storage(
		&self,
		storage_key: PrefixedStorageKey,
		key: StorageKey,
		block: Option<Block::Hash>,
	) -> JsonRpcResult<Option<StorageData>> {
		self.backend
			.storage(block, storage_key, key)
			.await
			.map_err(|e| JsonRpseeError::to_call_error(e))
	}

	async fn storage_hash(
		&self,
		storage_key: PrefixedStorageKey,
		key: StorageKey,
		block: Option<Block::Hash>,
	) -> JsonRpcResult<Option<Block::Hash>> {
		self.backend
			.storage_hash(block, storage_key, key)
			.await
			.map_err(|e| JsonRpseeError::to_call_error(e))
	}

	async fn storage_size(
		&self,
		storage_key: PrefixedStorageKey,
		key: StorageKey,
		block: Option<Block::Hash>,
	) -> JsonRpcResult<Option<u64>> {
		self.backend
			.storage_size(block, storage_key, key)
			.await
			.map_err(|e| JsonRpseeError::to_call_error(e))
	}

	async fn read_child_proof(
		&self,
		child_storage_key: PrefixedStorageKey,
		keys: Vec<StorageKey>,
		block: Option<Block::Hash>,
	) -> JsonRpcResult<ReadProof<Block::Hash>> {
		self.backend
			.read_child_proof(block, child_storage_key, keys)
			.await
			.map_err(|e| JsonRpseeError::to_call_error(e))
	}
}

fn client_err(err: sp_blockchain::Error) -> Error {
	Error::Client(Box::new(err))
}<|MERGE_RESOLUTION|>--- conflicted
+++ resolved
@@ -154,6 +154,7 @@
 		block: Block::Hash,
 		targets: Option<String>,
 		storage_keys: Option<String>,
+		methods: Option<String>,
 	) -> Result<sp_rpc::tracing::TraceBlockResponse, Error>;
 
 	/// New runtime version subscription
@@ -164,27 +165,7 @@
 		&self,
 		sink: SubscriptionSink,
 		keys: Option<Vec<StorageKey>>,
-<<<<<<< HEAD
 	) -> Result<(), Error>;
-=======
-	);
-
-	/// Unsubscribe from storage subscription
-	fn unsubscribe_storage(
-		&self,
-		_meta: Option<crate::Metadata>,
-		id: SubscriptionId,
-	) -> RpcResult<bool>;
-
-	/// Trace storage changes for block
-	fn trace_block(
-		&self,
-		block: Block::Hash,
-		targets: Option<String>,
-		storage_keys: Option<String>,
-		methods: Option<String>,
-	) -> FutureResult<sp_rpc::tracing::TraceBlockResponse>;
->>>>>>> e7b93e1b
 }
 
 /// Create new state API that works on full node.
@@ -315,7 +296,7 @@
 			return Err(JsonRpseeError::to_call_error(Error::InvalidCount {
 				value: count,
 				max: STORAGE_KEYS_PAGED_MAX_COUNT,
-			}))
+			}));
 		}
 		self.backend
 			.storage_keys_paged(block, prefix, count, start_key)
@@ -411,12 +392,11 @@
 		block: Block::Hash,
 		targets: Option<String>,
 		storage_keys: Option<String>,
-<<<<<<< HEAD
-		_methods: Option<String>,
+		methods: Option<String>,
 	) -> JsonRpcResult<sp_rpc::tracing::TraceBlockResponse> {
 		self.deny_unsafe.check_if_safe()?;
 		self.backend
-			.trace_block(block, targets, storage_keys)
+			.trace_block(block, targets, storage_keys, methods)
 			.await
 			.map_err(|e| JsonRpseeError::to_call_error(e))
 	}
@@ -424,23 +404,13 @@
 	fn subscribe_runtime_version(&self, sink: SubscriptionSink) {
 		if let Err(e) = self.backend.subscribe_runtime_version(sink) {
 			log::error!("[subscribe_runtimeVersion]: error {:?}", e);
-=======
-		methods: Option<String>,
-	) -> FutureResult<sp_rpc::tracing::TraceBlockResponse> {
-		if let Err(err) = self.deny_unsafe.check_if_safe() {
-			return async move { Err(err.into()) }.boxed()
->>>>>>> e7b93e1b
 		}
 	}
 
-<<<<<<< HEAD
 	fn subscribe_storage(&self, sink: SubscriptionSink, keys: Option<Vec<StorageKey>>) {
 		if let Err(e) = self.backend.subscribe_storage(sink, keys) {
 			log::error!("[subscribe_storage]: error {:?}", e);
 		}
-=======
-		self.backend.trace_block(block, targets, storage_keys, methods)
->>>>>>> e7b93e1b
 	}
 }
 
