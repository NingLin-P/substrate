// This file is part of Substrate.

// Copyright (C) 2017-2021 Parity Technologies (UK) Ltd.
// SPDX-License-Identifier: GPL-3.0-or-later WITH Classpath-exception-2.0

// This program is free software: you can redistribute it and/or modify
// it under the terms of the GNU General Public License as published by
// the Free Software Foundation, either version 3 of the License, or
// (at your option) any later version.

// This program is distributed in the hope that it will be useful,
// but WITHOUT ANY WARRANTY; without even the implied warranty of
// MERCHANTABILITY or FITNESS FOR A PARTICULAR PURPOSE. See the
// GNU General Public License for more details.

// You should have received a copy of the GNU General Public License
// along with this program. If not, see <https://www.gnu.org/licenses/>.

//! Substrate block-author/full-node API.

#[cfg(test)]
mod tests;

use std::{convert::TryInto, sync::Arc};

use crate::SubscriptionTaskExecutor;

use codec::{Decode, Encode};
use futures::{task::Spawn, StreamExt};
use jsonrpsee::{
	types::{async_trait, error::Error as JsonRpseeError, RpcResult},
	SubscriptionSink,
};
use sc_rpc_api::DenyUnsafe;
use sc_transaction_pool_api::{
	error::IntoPoolError, BlockHash, InPoolTransaction, TransactionFor, TransactionPool,
	TransactionSource, TxHash,
};
use sp_api::ProvideRuntimeApi;
use sp_blockchain::HeaderBackend;
use sp_core::Bytes;
use sp_keystore::{SyncCryptoStore, SyncCryptoStorePtr};
use sp_runtime::{generic, traits::Block as BlockT};
use sp_session::SessionKeys;

use self::error::{Error, Result};
/// Re-export the API for backward compatibility.
pub use sc_rpc_api::author::*;

/// Authoring API
pub struct Author<P, Client> {
	/// Substrate client
	client: Arc<Client>,
	/// Transactions pool
	pool: Arc<P>,
	/// The key store.
	keystore: SyncCryptoStorePtr,
	/// Whether to deny unsafe calls
	deny_unsafe: DenyUnsafe,
	/// Executor to spawn subscriptions.
	executor: SubscriptionTaskExecutor,
}

impl<P, Client> Author<P, Client> {
	/// Create new instance of Authoring API.
	pub fn new(
		client: Arc<Client>,
		pool: Arc<P>,
		keystore: SyncCryptoStorePtr,
		deny_unsafe: DenyUnsafe,
		executor: SubscriptionTaskExecutor,
	) -> Self {
		Author { client, pool, keystore, deny_unsafe, executor }
	}
}

/// Currently we treat all RPC transactions as externals.
///
/// Possibly in the future we could allow opt-in for special treatment
/// of such transactions, so that the block authors can inject
/// some unique transactions via RPC and have them included in the pool.
const TX_SOURCE: TransactionSource = TransactionSource::External;

#[async_trait]
impl<P, Client> AuthorApiServer<TxHash<P>, BlockHash<P>> for Author<P, Client>
where
	P: TransactionPool + Sync + Send + 'static,
	Client: HeaderBackend<P::Block> + ProvideRuntimeApi<P::Block> + Send + Sync + 'static,
	Client::Api: SessionKeys<P::Block>,
	P::Hash: Unpin,
	<P::Block as BlockT>::Hash: Unpin,
{
	async fn submit_extrinsic(&self, ext: Bytes) -> RpcResult<TxHash<P>> {
		let xt = match Decode::decode(&mut &ext[..]) {
			Ok(xt) => xt,
			Err(err) => return Err(JsonRpseeError::to_call_error(err)),
		};
		let best_block_hash = self.client.info().best_hash;
		self.pool
			.submit_one(&generic::BlockId::hash(best_block_hash), TX_SOURCE, xt)
			.await
			.map_err(|e| {
				e.into_pool_error()
					.map(|e| JsonRpseeError::to_call_error(e))
					.unwrap_or_else(|e| JsonRpseeError::to_call_error(e))
			})
	}

	fn insert_key(&self, key_type: String, suri: String, public: Bytes) -> RpcResult<()> {
		self.deny_unsafe.check_if_safe()?;

		let key_type = key_type.as_str().try_into().map_err(|_| Error::BadKeyType)?;
		SyncCryptoStore::insert_unknown(&*self.keystore, key_type, &suri, &public[..])
			.map_err(|_| Error::KeyStoreUnavailable)?;
		Ok(())
	}

	fn rotate_keys(&self) -> RpcResult<Bytes> {
		self.deny_unsafe.check_if_safe()?;

		let best_block_hash = self.client.info().best_hash;
		self.client
			.runtime_api()
			.generate_session_keys(&generic::BlockId::Hash(best_block_hash), None)
			.map(Into::into)
			.map_err(|api_err| Error::Client(Box::new(api_err)).into())
	}

	fn has_session_keys(&self, session_keys: Bytes) -> RpcResult<bool> {
		self.deny_unsafe.check_if_safe()?;

		let best_block_hash = self.client.info().best_hash;
		let keys = self
			.client
			.runtime_api()
			.decode_session_keys(&generic::BlockId::Hash(best_block_hash), session_keys.to_vec())
			.map_err(|e| JsonRpseeError::to_call_error(e))?
			.ok_or_else(|| Error::InvalidSessionKeys)?;

		Ok(SyncCryptoStore::has_keys(&*self.keystore, &keys))
	}

	fn has_key(&self, public_key: Bytes, key_type: String) -> RpcResult<bool> {
		self.deny_unsafe.check_if_safe()?;

		let key_type = key_type.as_str().try_into().map_err(|_| Error::BadKeyType)?;
		Ok(SyncCryptoStore::has_keys(&*self.keystore, &[(public_key.to_vec(), key_type)]))
	}

	fn pending_extrinsics(&self) -> RpcResult<Vec<Bytes>> {
		Ok(self.pool.ready().map(|tx| tx.data().encode().into()).collect())
	}

	fn remove_extrinsic(
		&self,
		bytes_or_hash: Vec<hash::ExtrinsicOrHash<TxHash<P>>>,
	) -> RpcResult<Vec<TxHash<P>>> {
		self.deny_unsafe.check_if_safe()?;
		let hashes = bytes_or_hash
			.into_iter()
			.map(|x| match x {
				hash::ExtrinsicOrHash::Hash(h) => Ok(h),
				hash::ExtrinsicOrHash::Extrinsic(bytes) => {
					let xt = Decode::decode(&mut &bytes[..])?;
					Ok(self.pool.hash_of(&xt))
				},
			})
			.collect::<Result<Vec<_>>>()?;

		Ok(self
			.pool
			.remove_invalid(&hashes)
			.into_iter()
			.map(|tx| tx.hash().clone())
			.collect())
	}

	fn watch_extrinsic(&self, mut sink: SubscriptionSink, xt: Bytes) -> RpcResult<()> {
		let best_block_hash = self.client.info().best_hash;
<<<<<<< HEAD
		let dxt = match TransactionFor::<P>::decode(&mut &xt[..]) {
			Ok(dxt) => dxt,
			Err(e) => {
				log::error!("[author_watchExtrinsic] failed to decode extrinsic: {:?}", e);
				return Err(JsonRpseeError::to_call_error(e))
=======
		let dxt = match TransactionFor::<P>::decode(&mut &xt[..]).map_err(error::Error::from) {
			Ok(tx) => tx,
			Err(err) => {
				log::debug!("Failed to submit extrinsic: {}", err);
				// reject the subscriber (ignore errors - we don't care if subscriber is no longer
				// there).
				let _ = subscriber.reject(err.into());
				return
>>>>>>> 50156013
			},
		};

		let pool = self.pool.clone();
		let fut = async move {
			let stream = match pool
				.submit_and_watch(&generic::BlockId::hash(best_block_hash), TX_SOURCE, dxt)
				.await
			{
				Ok(stream) => stream,
				Err(err) => {
<<<<<<< HEAD
					let _ = sink.close(&err.to_string());
=======
					log::debug!("Failed to submit extrinsic: {}", err);
					// reject the subscriber (ignore errors - we don't care if subscriber is no
					// longer there).
					let _ = subscriber.reject(err.into());
>>>>>>> 50156013
					return
				},
			};

<<<<<<< HEAD
			stream
				.take_while(|item| {
					futures::future::ready(sink.send(&item).map_or_else(
						|e| {
							log::debug!(
								"subscription author_watchExtrinsic failed: {:?}; closing",
								e
							);
							false
						},
						|_| true,
					))
				})
				.for_each(|_| futures::future::ready(()))
				.await;
		};

		self.executor
			.spawn_obj(Box::pin(fut).into())
			.map_err(|e| JsonRpseeError::to_call_error(e))
=======
			subscriptions.add(subscriber, move |sink| {
				tx_stream
					.map(|v| Ok(Ok(v)))
					.forward(
						sink.sink_map_err(|e| log::debug!("Error sending notifications: {:?}", e)),
					)
					.map(drop)
			});
		};

		let res = self.subscriptions.executor().spawn_obj(future.boxed().into());
		if res.is_err() {
			log::warn!("Error spawning subscription RPC task.");
		}
	}

	fn unwatch_extrinsic(
		&self,
		_metadata: Option<Self::Metadata>,
		id: SubscriptionId,
	) -> Result<bool> {
		Ok(self.subscriptions.cancel(id))
>>>>>>> 50156013
	}
}<|MERGE_RESOLUTION|>--- conflicted
+++ resolved
@@ -177,22 +177,11 @@
 
 	fn watch_extrinsic(&self, mut sink: SubscriptionSink, xt: Bytes) -> RpcResult<()> {
 		let best_block_hash = self.client.info().best_hash;
-<<<<<<< HEAD
 		let dxt = match TransactionFor::<P>::decode(&mut &xt[..]) {
 			Ok(dxt) => dxt,
 			Err(e) => {
-				log::error!("[author_watchExtrinsic] failed to decode extrinsic: {:?}", e);
+				log::debug!("[author_watchExtrinsic] failed to decode extrinsic: {:?}", e);
 				return Err(JsonRpseeError::to_call_error(e))
-=======
-		let dxt = match TransactionFor::<P>::decode(&mut &xt[..]).map_err(error::Error::from) {
-			Ok(tx) => tx,
-			Err(err) => {
-				log::debug!("Failed to submit extrinsic: {}", err);
-				// reject the subscriber (ignore errors - we don't care if subscriber is no longer
-				// there).
-				let _ = subscriber.reject(err.into());
-				return
->>>>>>> 50156013
 			},
 		};
 
@@ -204,19 +193,11 @@
 			{
 				Ok(stream) => stream,
 				Err(err) => {
-<<<<<<< HEAD
 					let _ = sink.close(&err.to_string());
-=======
-					log::debug!("Failed to submit extrinsic: {}", err);
-					// reject the subscriber (ignore errors - we don't care if subscriber is no
-					// longer there).
-					let _ = subscriber.reject(err.into());
->>>>>>> 50156013
 					return
 				},
 			};
 
-<<<<<<< HEAD
 			stream
 				.take_while(|item| {
 					futures::future::ready(sink.send(&item).map_or_else(
@@ -237,29 +218,5 @@
 		self.executor
 			.spawn_obj(Box::pin(fut).into())
 			.map_err(|e| JsonRpseeError::to_call_error(e))
-=======
-			subscriptions.add(subscriber, move |sink| {
-				tx_stream
-					.map(|v| Ok(Ok(v)))
-					.forward(
-						sink.sink_map_err(|e| log::debug!("Error sending notifications: {:?}", e)),
-					)
-					.map(drop)
-			});
-		};
-
-		let res = self.subscriptions.executor().spawn_obj(future.boxed().into());
-		if res.is_err() {
-			log::warn!("Error spawning subscription RPC task.");
-		}
-	}
-
-	fn unwatch_extrinsic(
-		&self,
-		_metadata: Option<Self::Metadata>,
-		id: SubscriptionId,
-	) -> Result<bool> {
-		Ok(self.subscriptions.cancel(id))
->>>>>>> 50156013
 	}
 }