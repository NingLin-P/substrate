// This file is part of Substrate.

// Copyright (C) 2021 Parity Technologies (UK) Ltd.
// SPDX-License-Identifier: Apache-2.0

// Licensed under the Apache License, Version 2.0 (the "License");
// you may not use this file except in compliance with the License.
// You may obtain a copy of the License at
//
// 	http://www.apache.org/licenses/LICENSE-2.0
//
// Unless required by applicable law or agreed to in writing, software
// distributed under the License is distributed on an "AS IS" BASIS,
// WITHOUT WARRANTIES OR CONDITIONS OF ANY KIND, either express or implied.
// See the License for the specific language governing permissions and
// limitations under the License.

<<<<<<< HEAD
//! Basic implementation of a doubly-linked list. It uses a pattern of composite data structures,
//! where multiple storage items are masked by one outer API. See [`ListNodes`],
//! [`CounterForListNodes`] and [`ListBags`] for more information.
//!
//!
//! The outer API of this module is the [`List`] struct. It wraps all acceptable operations on top
//! of the aggregate linked list. All operations with the linked list should happen through this
//! interface.
=======
//! Implementation of a "bags list": a semi-sorted list where ordering granularity is dictated
//! by configurable thresholds that delineate the boundaries of bags. Within the bounds of each bag
//! ordering is dictated by insertion order. Each bag is a doubly linked-list of items (voters).
>>>>>>> fa879068

use crate::Config;
use codec::{Decode, Encode};
use frame_election_provider_support::{VoteWeight, VoteWeightProvider};
use frame_support::{traits::Get, DefaultNoBound};
use sp_std::{
	boxed::Box,
	collections::{btree_map::BTreeMap, btree_set::BTreeSet},
	iter,
	marker::PhantomData,
};

#[derive(Debug, PartialEq, Eq)]
pub enum Error {
	/// A duplicate id has been detected.
	Duplicate,
}

#[cfg(test)]
mod tests;

/// Given a certain vote weight, to which bag does it belong to?
///
/// Bags are identified by their upper threshold; the value returned by this function is guaranteed
/// to be a member of `T::BagThresholds`.
///
/// Note that even if the thresholds list does not have `VoteWeight::MAX` as its final member, this
/// function behaves as if it does.
fn notional_bag_for<T: Config>(weight: VoteWeight) -> VoteWeight {
	let thresholds = T::BagThresholds::get();
	let idx = thresholds.partition_point(|&threshold| weight > threshold);
	thresholds.get(idx).copied().unwrap_or(VoteWeight::MAX)
}

/// Data structure providing efficient mostly-accurate selection of the top N id by `VoteWeight`.
///
/// It's implemented as a set of linked lists. Each linked list comprises a bag of ids of
/// arbitrary and unbounded length, all having a vote weight within a particular constant range.
/// This structure means that ids can be added and removed in `O(1)` time.
///
/// Iteration is accomplished by chaining the iteration of each bag, from greatest to least. While
/// the users within any particular bag are sorted in an entirely arbitrary order, the overall vote
/// weight decreases as successive bags are reached. This means that it is valid to truncate
/// iteration at any desired point; only those ids in the lowest bag can be excluded. This
/// satisfies both the desire for fairness and the requirement for efficiency.
pub struct List<T: Config>(PhantomData<T>);

impl<T: Config> List<T> {
	/// Remove all data associated with the list from storage.
	pub(crate) fn clear() {
		crate::CounterForListNodes::<T>::kill();
		crate::ListBags::<T>::remove_all(None);
		crate::ListNodes::<T>::remove_all(None);
	}

	/// Regenerate all of the data from the given ids.
	///
	/// This is expensive and should only ever be performed during a migration a migration, or when
	/// the data needs to be generated from scratch again.
	///
	/// This may or may not need to be called at genesis as well, based on the configuration of the
	/// pallet using this `List`.
	///
	/// Returns the number of ids migrated.
	pub fn regenerate(
		all: impl IntoIterator<Item = T::AccountId>,
		weight_of: Box<dyn Fn(&T::AccountId) -> VoteWeight>,
	) -> u32 {
		Self::clear();
		Self::insert_many(all, weight_of)
	}

<<<<<<< HEAD
	/// Migrate the list from one set of thresholds to another.
=======
	// TODO test this
	/// Migrate the voter list from one set of thresholds to another.
>>>>>>> fa879068
	///
	/// This should only be called as part of an intentional migration; it's fairly expensive.
	///
	/// Returns the number of accounts affected.
	///
	/// Preconditions:
	///
	/// - `old_thresholds` is the previous list of thresholds.
	/// - All `bag_upper` currently in storage are members of `old_thresholds`.
	/// - `T::BagThresholds` has already been updated and is the new set of thresholds.
	///
	/// Postconditions:
	///
	/// - All `bag_upper` currently in storage are members of `T::BagThresholds`.
	/// - No id is changed unless required to by the difference between the old threshold list
	///   and the new.
	/// - ids whose bags change at all are implicitly rebagged into the appropriate bag in the
	///   new threshold set.
	#[allow(dead_code)]
	pub fn migrate(old_thresholds: &[VoteWeight]) -> u32 {
		// we can't check all preconditions, but we can check one
		debug_assert!(
			crate::ListBags::<T>::iter().all(|(threshold, _)| old_thresholds.contains(&threshold)),
			"not all `bag_upper` currently in storage are members of `old_thresholds`",
		);

		let old_set: BTreeSet<_> = old_thresholds.iter().copied().collect();
		let new_set: BTreeSet<_> = T::BagThresholds::get().iter().copied().collect();

		// accounts that need to be rebaged
		let mut affected_accounts = BTreeSet::new();
		// track affected old bags to make sure we only iterate them once
		let mut affected_old_bags = BTreeSet::new();

		let new_bags = new_set.difference(&old_set).copied();
		// a new bag means that all accounts previously using the old bag's threshold must now
		// be rebagged
		for inserted_bag in new_bags {
			// TODO: why use notional_bag_for here? This affected_bag is a new bag since
			// new_set.difference(&old_set) is just the new bags; notional_bag_for is using the
			// T::BagThresholds, which are the new threhsholds .. so plugging in a threhold to
			// notional_bag_for will just give back that threshold. I think we want to instead
			// use notional_bag_for logic with old_thresholds?
			let affected_bag = notional_bag_for::<T>(inserted_bag);
			if !affected_old_bags.insert(affected_bag) {
				// If the previous threshold list was [10, 20], and we insert [3, 5], then there's
				// no point iterating through bag 10 twice.
				continue
			}

			if let Some(bag) = Bag::<T>::get(affected_bag) {
				affected_accounts.extend(bag.iter().map(|node| node.id));
			}
		}

		let removed_bags = old_set.difference(&new_set).copied();
		// a removed bag means that all members of that bag must be rebagged
		for removed_bag in removed_bags.clone() {
			if !affected_old_bags.insert(removed_bag) {
				continue
			}

			if let Some(bag) = Bag::<T>::get(removed_bag) {
				affected_accounts.extend(bag.iter().map(|node| node.id));
			}
		}

		// migrate the voters whose bag has changed
		let weight_of = T::VoteWeightProvider::vote_weight;
		Self::remove_many(affected_accounts.iter().map(|id| id));
		let num_affected = affected_accounts.len() as u32;
		let _ = Self::insert_many(affected_accounts.into_iter(), weight_of);

		// we couldn't previously remove the old bags because both insertion and removal assume that
		// it's always safe to add a bag if it's not present. Now that that's sorted, we can get rid
		// of them.
		//
		// it's pretty cheap to iterate this again, because both sets are in-memory and require no
		// lookups.
		for removed_bag in removed_bags {
			debug_assert!(
				!crate::ListNodes::<T>::iter().any(|(_, node)| node.bag_upper == removed_bag),
				"no id should be present in a removed bag",
			);
			crate::ListBags::<T>::remove(removed_bag);
		}

		debug_assert!(
			{
				let thresholds = T::BagThresholds::get();
				crate::ListBags::<T>::iter().all(|(threshold, _)| thresholds.contains(&threshold))
			},
			"all `bag_upper` in storage must be members of the new thresholds",
		);

		num_affected
	}

	/// Returns `true` if the list contains `id`, otherwise returns `false`.
	pub(crate) fn contains(id: &T::AccountId) -> bool {
		crate::ListNodes::<T>::contains_key(id)
	}

	/// Iterate over all nodes in all bags in the list.
	///
	/// Full iteration can be expensive; it's recommended to limit the number of items with
	/// `.take(n)`.
	pub(crate) fn iter() -> impl Iterator<Item = Node<T>> {
		// We need a touch of special handling here: because we permit `T::BagThresholds` to
		// omit the final bound, we need to ensure that we explicitly include that threshold in the
		// list.
		//
		// It's important to retain the ability to omit the final bound because it makes tests much
		// easier; they can just configure `type BagThresholds = ()`.
		let thresholds = T::BagThresholds::get();
		let iter = thresholds.iter().copied();
		let iter: Box<dyn Iterator<Item = u64>> = if thresholds.last() == Some(&VoteWeight::MAX) {
			// in the event that they included it, we can just pass the iterator through unchanged.
			Box::new(iter.rev())
		} else {
			// otherwise, insert it here.
			Box::new(iter.chain(iter::once(VoteWeight::MAX)).rev())
		};

		iter.filter_map(Bag::get).flat_map(|bag| bag.iter())
	}

	/// Insert several ids into the appropriate bags in the list. Continues with insertions
	/// if duplicates are detected.
	///
	/// Return the final count of number of ids inserted.
	fn insert_many(
		ids: impl IntoIterator<Item = T::AccountId>,
		weight_of: impl Fn(&T::AccountId) -> VoteWeight,
	) -> u32 {
		let mut count = 0;
		ids.into_iter().for_each(|v| {
			let weight = weight_of(&v);
			if Self::insert(v, weight).is_ok() {
				count += 1;
			}
		});

		count
	}

	/// Insert a new id into the appropriate bag in the list.
	///
	/// Returns an error if the list already contains `id`.
	pub(crate) fn insert(id: T::AccountId, weight: VoteWeight) -> Result<(), Error> {
		if Self::contains(&id) {
			return Err(Error::Duplicate)
		}

		let bag_weight = notional_bag_for::<T>(weight);
		let mut bag = Bag::<T>::get_or_make(bag_weight);
		// unchecked insertion is okay; we just got the correct `notional_bag_for`.
		bag.insert_unchecked(id.clone());

		// new inserts are always the tail, so we must write the bag.
		bag.put();

		crate::CounterForListNodes::<T>::mutate(|prev_count| {
			*prev_count = prev_count.saturating_add(1)
		});

		crate::log!(
			debug,
			"inserted {:?} with weight {} into bag {:?}, new count is {}",
			id,
			weight,
			bag_weight,
			crate::CounterForListNodes::<T>::get(),
		);

		Ok(())
	}

	/// Remove a id from the list.
	pub(crate) fn remove(id: &T::AccountId) {
		Self::remove_many(sp_std::iter::once(id));
	}

	/// Remove many ids from the list.
	///
	/// This is more efficient than repeated calls to `Self::remove`.
	fn remove_many<'a>(ids: impl IntoIterator<Item = &'a T::AccountId>) {
		let mut bags = BTreeMap::new();
		let mut count = 0;

		for id in ids.into_iter() {
			let node = match Node::<T>::get(id) {
				Some(node) => node,
				None => continue,
			};
			count += 1;

			if !node.is_terminal() {
				// this node is not a head or a tail and thus the bag does not need to be updated
				node.excise()
			} else {
				// this node is a head or tail, so the bag needs to be updated
				let bag = bags
					.entry(node.bag_upper)
					.or_insert_with(|| Bag::<T>::get_or_make(node.bag_upper));
				// node.bag_upper must be correct, therefore this bag will contain this node.
				bag.remove_node_unchecked(&node);
			}

			// now get rid of the node itself
			crate::ListNodes::<T>::remove(id);
		}

		for (_, bag) in bags {
			bag.put();
		}

		crate::CounterForListNodes::<T>::mutate(|prev_count| {
			*prev_count = prev_count.saturating_sub(count)
		});
	}

	/// Update a node's position in the list.
	///
	/// If the node was in the correct bag, no effect. If the node was in the incorrect bag, they
	/// are moved into the correct bag.
	///
	/// Returns `Some((old_idx, new_idx))` if the node moved, otherwise `None`.
	///
	/// This operation is somewhat more efficient than simply calling [`self.remove`] followed by
	/// [`self.insert`]. However, given large quantities of nodes to move, it may be more efficient
	/// to call [`self.remove_many`] followed by [`self.insert_many`].
	pub(crate) fn update_position_for(
		node: Node<T>,
		new_weight: VoteWeight,
	) -> Option<(VoteWeight, VoteWeight)> {
		node.is_misplaced(new_weight).then(move || {
			let old_bag_upper = node.bag_upper;

			if !node.is_terminal() {
				// this node is not a head or a tail, so we can just cut it out of the list. update
				// and put the prev and next of this node, we do `node.put` inside `insert_note`.
				node.excise();
			} else if let Some(mut bag) = Bag::<T>::get(node.bag_upper) {
				// this is a head or tail, so the bag must be updated.
				bag.remove_node_unchecked(&node);
				bag.put();
			} else {
				crate::log!(
					error,
					"Node {:?} did not have a bag; ListBags is in an inconsistent state",
					node.id,
				);
				debug_assert!(false, "every node must have an extant bag associated with it");
			}

			// put the node into the appropriate new bag.
			let new_bag_upper = notional_bag_for::<T>(new_weight);
			let mut bag = Bag::<T>::get_or_make(new_bag_upper);
			// prev, next, and bag_upper of the node are updated inside `insert_node`, also
			// `node.put` is in there.
			bag.insert_node_unchecked(node);
			bag.put();

			(old_bag_upper, new_bag_upper)
		})
	}

	/// Sanity check the list.
	///
	/// This should be called from the call-site, whenever one of the mutating apis (e.g. `insert`)
	/// is being used, after all other staking data (such as counter) has been updated. It checks:
	///
<<<<<<< HEAD
	/// * Iterate all ids in list and make sure there are no duplicates.
	/// * Iterate all ids and ensure their count is in sync with `CounterForListNodes`.
	/// * Sanity-checks all bags. This will cascade down all the checks and makes sure all bags are
	///   checked per *any* update to `List`.
=======
	/// * there are no duplicate ids,
	/// * length of this list are in sync with `CounterForVoters`.
	/// * and sanity-checks all bags. This will cascade down all the checks and makes sure all bags
	///   are checked per *any* update to `List`.
>>>>>>> fa879068
	pub(crate) fn sanity_check() -> Result<(), &'static str> {
		use frame_support::ensure;
		let mut seen_in_list = BTreeSet::new();
		ensure!(
			Self::iter().map(|node| node.id).all(|id| seen_in_list.insert(id)),
			"duplicate identified",
		);

<<<<<<< HEAD
		let iter_count = Self::iter().collect::<sp_std::vec::Vec<_>>().len() as u32;
		let stored_count = crate::CounterForListNodes::<T>::get();
=======
		let iter_count = Self::iter().count() as u32;
		let stored_count = crate::CounterForVoters::<T>::get();
>>>>>>> fa879068
		ensure!(iter_count == stored_count, "iter_count != stored_count",);

		let _ = T::BagThresholds::get()
			.into_iter()
			.map(|t| Bag::<T>::get(*t).unwrap_or_default())
			.map(|b| b.sanity_check())
			.collect::<Result<_, _>>()?;

		Ok(())
	}
}

/// A Bag is a doubly-linked list of ids, where each id is mapped to a [`ListNode`].
///
/// Note that we maintain both head and tail pointers. While it would be possible to get away with
/// maintaining only a head pointer and cons-ing elements onto the front of the list, it's more
/// desirable to ensure that there is some element of first-come, first-serve to the list's
/// iteration so that there's no incentive to churn ids positioning to improve the chances of
/// appearing within the ids set.
#[derive(DefaultNoBound, Encode, Decode)]
#[cfg_attr(feature = "std", derive(frame_support::DebugNoBound))]
#[cfg_attr(test, derive(PartialEq))]
pub struct Bag<T: Config> {
	head: Option<T::AccountId>,
	tail: Option<T::AccountId>,

	#[codec(skip)]
	bag_upper: VoteWeight,
}

impl<T: Config> Bag<T> {
	#[cfg(test)]
	pub(crate) fn new(
		head: Option<T::AccountId>,
		tail: Option<T::AccountId>,
		bag_upper: VoteWeight,
	) -> Self {
		Self { head, tail, bag_upper }
	}

	/// Iterate over the nodes in this bag.
	pub(crate) fn iter(&self) -> impl Iterator<Item = Node<T>> {
		sp_std::iter::successors(self.head(), |prev| prev.next())
	}

	/// Get a bag by its upper vote weight.
	pub(crate) fn get(bag_upper: VoteWeight) -> Option<Bag<T>> {
		debug_assert!(
			T::BagThresholds::get().contains(&bag_upper) || bag_upper == VoteWeight::MAX,
			"it is a logic error to attempt to get a bag which is not in the thresholds list"
		);
		crate::ListBags::<T>::try_get(bag_upper).ok().map(|mut bag| {
			bag.bag_upper = bag_upper;
			bag
		})
	}

	/// Get a bag by its upper vote weight or make it, appropriately initialized.
	fn get_or_make(bag_upper: VoteWeight) -> Bag<T> {
		debug_assert!(
			T::BagThresholds::get().contains(&bag_upper) || bag_upper == VoteWeight::MAX,
			"it is a logic error to attempt to get a bag which is not in the thresholds list"
		);
		Self::get(bag_upper).unwrap_or(Bag { bag_upper, ..Default::default() })
	}

	/// `True` if self is empty.
	fn is_empty(&self) -> bool {
		self.head.is_none() && self.tail.is_none()
	}

	/// Put the bag back into storage.
	fn put(self) {
		if self.is_empty() {
			crate::ListBags::<T>::remove(self.bag_upper);
		} else {
			crate::ListBags::<T>::insert(self.bag_upper, self);
		}
	}

	/// Get the head node in this bag.
	fn head(&self) -> Option<Node<T>> {
		self.head.as_ref().and_then(|id| Node::get(id))
	}

	/// Get the tail node in this bag.
	fn tail(&self) -> Option<Node<T>> {
		self.tail.as_ref().and_then(|id| Node::get(id))
	}

<<<<<<< HEAD
	/// Iterate over the nodes in this bag.
	pub(crate) fn iter(&self) -> impl Iterator<Item = Node<T>> {
		sp_std::iter::successors(self.head(), |prev| prev.next())
	}

	/// Insert a new id into this bag.
=======
	/// Insert a new voter into this bag.
>>>>>>> fa879068
	///
	/// This is private on purpose because it's naive: it doesn't check whether this is the
	/// appropriate bag for this id at all. Generally, use [`List::insert`] instead.
	///
	/// Storage note: this modifies storage, but only for the nodes. You still need to call
	/// `self.put()` after use.
	fn insert_unchecked(&mut self, id: T::AccountId) {
		// insert_node will overwrite `prev`, `next` and `bag_upper` to the proper values. As long
		// as this bag is the correct one, we're good. All calls to this must come after getting the
		// correct [`notional_bag_for`], getting the bag, and then `bag.insert_unchecked`.
		self.insert_node_unchecked(Node::<T> { id, prev: None, next: None, bag_upper: 0 });
	}

	/// Insert a node into this bag.
	///
	/// This is private on purpose because it's naive; it doesn't check whether this is the
	/// appropriate bag for this node at all. Generally, use [`List::insert`] instead.
	///
	/// Storage note: this modifies storage, but only for the node. You still need to call
	/// `self.put()` after use.
	fn insert_node_unchecked(&mut self, mut node: Node<T>) {
		if let Some(tail) = &self.tail {
			if *tail == node.id {
				// this should never happen, but this check prevents a worst case infinite loop.
				debug_assert!(false, "system logic error: inserting a node who has the id of tail");
				crate::log!(warn, "system logic error: inserting a node who has the id of tail");
				return
			};
		}

		// re-set the `bag_upper`. Regardless of whatever the node had previously, now it is going
		// to be `self.bag_upper`.
		node.bag_upper = self.bag_upper;

<<<<<<< HEAD
		// update this node now, making it the new tail.
=======
>>>>>>> fa879068
		let id = node.id.clone();
		// update this node now, treating it as the new tail.
		node.prev = self.tail.clone();
		node.next = None;
		node.put();

		// update the previous tail.
		if let Some(mut old_tail) = self.tail() {
			old_tail.next = Some(id.clone());
			old_tail.put();
		}
		self.tail = Some(id.clone());

		// ensure head exist. This is only set when the length of the bag is just 1, i.e. if this is
		// the first insertion into the bag. In this case, both head and tail should point to the
		// same node.
		if self.head.is_none() {
			self.head = Some(id.clone());
			debug_assert!(self.iter().count() == 1);
		}
	}

	/// Remove a node from this bag.
	///
	/// This is private on purpose because it doesn't check whether this bag contains the node in
	/// the first place. Generally, use [`List::remove`] instead, similar to `insert_unchecked`.
	///
	/// Storage note: this modifies storage, but only for adjacent nodes. You still need to call
<<<<<<< HEAD
	/// `self.put()` and `ListNodes::remove(id)` to update storage for the bag and `node`.
	fn remove_node_unchecked(&mut self, node: &Node<T>) {
=======
	/// `self.put()` and `VoterNodes::remove(id)` to update storage for this bag and `node`.
	fn remove_node(&mut self, node: &Node<T>) {
>>>>>>> fa879068
		// reassign neighboring nodes.
		node.excise();

		// clear the bag head/tail pointers as necessary.
		if self.tail.as_ref() == Some(&node.id) {
			self.tail = node.prev.clone();
		}
		if self.head.as_ref() == Some(&node.id) {
			self.head = node.next.clone();
		}
	}

	/// Sanity check this bag.
	///
	/// Should be called by the call-site, after each mutating operation on a bag. The call site of
	/// this struct is always `List`.
	///
	/// * Ensures head has no prev.
	/// * Ensures tail has no next.
	/// * Ensures there are no loops, traversal from head to tail is correct.
	fn sanity_check(&self) -> Result<(), &'static str> {
		frame_support::ensure!(
			self.head()
				.map(|head| head.prev().is_none())
				// if there is no head, then there must not be a tail, meaning that the bag is
				// empty.
				.unwrap_or_else(|| self.tail.is_none()),
			"head has a prev"
		);

		frame_support::ensure!(
			self.tail()
				.map(|tail| tail.next().is_none())
				// if there is no tail, then there must not be a head, meaning that the bag is
				// empty.
				.unwrap_or_else(|| self.head.is_none()),
			"tail has a next"
		);

		let mut seen_in_bag = BTreeSet::new();
		frame_support::ensure!(
			self.iter()
				.map(|node| node.id)
				// each voter is only seen once, thus there is no cycle within a bag
				.all(|voter| seen_in_bag.insert(voter)),
			"duplicate found in bag"
		);

		Ok(())
	}
}

/// A Node is the fundamental element comprising the doubly-linked list described by `Bag`.
#[derive(Encode, Decode)]
#[cfg_attr(feature = "std", derive(frame_support::DebugNoBound))]
#[cfg_attr(test, derive(PartialEq, Clone))]
pub(crate) struct Node<T: Config> {
	id: T::AccountId,
	prev: Option<T::AccountId>,
	next: Option<T::AccountId>,
	bag_upper: VoteWeight,
}

impl<T: Config> Node<T> {
<<<<<<< HEAD
	/// Get a node by bag idx and account id.
	pub(crate) fn get(id: &T::AccountId) -> Option<Node<T>> {
		crate::ListNodes::<T>::try_get(id).ok()
=======
	/// Get a node by account id.
	pub(crate) fn get(account_id: &T::AccountId) -> Option<Node<T>> {
		crate::VoterNodes::<T>::try_get(account_id).ok()
>>>>>>> fa879068
	}

	/// Put the node back into storage.
	fn put(self) {
		crate::ListNodes::<T>::insert(self.id.clone(), self);
	}

	/// Update neighboring nodes to point to reach other.
	///
	/// Does _not_ update storage, so the user may need to call `self.put`.
	fn excise(&self) {
		// Update previous node.
		if let Some(mut prev) = self.prev() {
			prev.next = self.next.clone();
			prev.put();
		}
		// Update next self.
		if let Some(mut next) = self.next() {
			next.prev = self.prev.clone();
			next.put();
		}
	}

	/// Get the previous node in the bag.
	fn prev(&self) -> Option<Node<T>> {
		self.prev.as_ref().and_then(|id| Node::get(id))
	}

	/// Get the next node in the bag.
	fn next(&self) -> Option<Node<T>> {
		self.next.as_ref().and_then(|id| Node::get(id))
	}

	/// `true` when this voter is in the wrong bag.
	pub(crate) fn is_misplaced(&self, current_weight: VoteWeight) -> bool {
		notional_bag_for::<T>(current_weight) != self.bag_upper
	}

	/// `true` when this voter is a bag head or tail.
	fn is_terminal(&self) -> bool {
		self.prev.is_none() || self.next.is_none()
	}

	/// Get the underlying voter.
	pub(crate) fn id(&self) -> &T::AccountId {
		&self.id
	}
}<|MERGE_RESOLUTION|>--- conflicted
+++ resolved
@@ -15,20 +15,15 @@
 // See the License for the specific language governing permissions and
 // limitations under the License.
 
-<<<<<<< HEAD
-//! Basic implementation of a doubly-linked list. It uses a pattern of composite data structures,
-//! where multiple storage items are masked by one outer API. See [`ListNodes`],
+//! Implementation of a "bags list": a semi-sorted list where ordering granularity is dictated by
+//! configurable thresholds that delineate the boundaries of bags. It uses a pattern of composite
+//! data structures, where multiple storage items are masked by one outer API. See [`ListNodes`],
 //! [`CounterForListNodes`] and [`ListBags`] for more information.
 //!
 //!
 //! The outer API of this module is the [`List`] struct. It wraps all acceptable operations on top
 //! of the aggregate linked list. All operations with the linked list should happen through this
 //! interface.
-=======
-//! Implementation of a "bags list": a semi-sorted list where ordering granularity is dictated
-//! by configurable thresholds that delineate the boundaries of bags. Within the bounds of each bag
-//! ordering is dictated by insertion order. Each bag is a doubly linked-list of items (voters).
->>>>>>> fa879068
 
 use crate::Config;
 use codec::{Decode, Encode};
@@ -101,12 +96,7 @@
 		Self::insert_many(all, weight_of)
 	}
 
-<<<<<<< HEAD
 	/// Migrate the list from one set of thresholds to another.
-=======
-	// TODO test this
-	/// Migrate the voter list from one set of thresholds to another.
->>>>>>> fa879068
 	///
 	/// This should only be called as part of an intentional migration; it's fairly expensive.
 	///
@@ -380,17 +370,10 @@
 	/// This should be called from the call-site, whenever one of the mutating apis (e.g. `insert`)
 	/// is being used, after all other staking data (such as counter) has been updated. It checks:
 	///
-<<<<<<< HEAD
-	/// * Iterate all ids in list and make sure there are no duplicates.
-	/// * Iterate all ids and ensure their count is in sync with `CounterForListNodes`.
-	/// * Sanity-checks all bags. This will cascade down all the checks and makes sure all bags are
-	///   checked per *any* update to `List`.
-=======
 	/// * there are no duplicate ids,
-	/// * length of this list are in sync with `CounterForVoters`.
+	/// * length of this list are in sync with `CounterForListNodes`.
 	/// * and sanity-checks all bags. This will cascade down all the checks and makes sure all bags
 	///   are checked per *any* update to `List`.
->>>>>>> fa879068
 	pub(crate) fn sanity_check() -> Result<(), &'static str> {
 		use frame_support::ensure;
 		let mut seen_in_list = BTreeSet::new();
@@ -399,13 +382,8 @@
 			"duplicate identified",
 		);
 
-<<<<<<< HEAD
 		let iter_count = Self::iter().collect::<sp_std::vec::Vec<_>>().len() as u32;
 		let stored_count = crate::CounterForListNodes::<T>::get();
-=======
-		let iter_count = Self::iter().count() as u32;
-		let stored_count = crate::CounterForVoters::<T>::get();
->>>>>>> fa879068
 		ensure!(iter_count == stored_count, "iter_count != stored_count",);
 
 		let _ = T::BagThresholds::get()
@@ -446,11 +424,6 @@
 		Self { head, tail, bag_upper }
 	}
 
-	/// Iterate over the nodes in this bag.
-	pub(crate) fn iter(&self) -> impl Iterator<Item = Node<T>> {
-		sp_std::iter::successors(self.head(), |prev| prev.next())
-	}
-
 	/// Get a bag by its upper vote weight.
 	pub(crate) fn get(bag_upper: VoteWeight) -> Option<Bag<T>> {
 		debug_assert!(
@@ -496,16 +469,12 @@
 		self.tail.as_ref().and_then(|id| Node::get(id))
 	}
 
-<<<<<<< HEAD
 	/// Iterate over the nodes in this bag.
 	pub(crate) fn iter(&self) -> impl Iterator<Item = Node<T>> {
 		sp_std::iter::successors(self.head(), |prev| prev.next())
 	}
 
 	/// Insert a new id into this bag.
-=======
-	/// Insert a new voter into this bag.
->>>>>>> fa879068
 	///
 	/// This is private on purpose because it's naive: it doesn't check whether this is the
 	/// appropriate bag for this id at all. Generally, use [`List::insert`] instead.
@@ -540,10 +509,7 @@
 		// to be `self.bag_upper`.
 		node.bag_upper = self.bag_upper;
 
-<<<<<<< HEAD
 		// update this node now, making it the new tail.
-=======
->>>>>>> fa879068
 		let id = node.id.clone();
 		// update this node now, treating it as the new tail.
 		node.prev = self.tail.clone();
@@ -572,13 +538,8 @@
 	/// the first place. Generally, use [`List::remove`] instead, similar to `insert_unchecked`.
 	///
 	/// Storage note: this modifies storage, but only for adjacent nodes. You still need to call
-<<<<<<< HEAD
 	/// `self.put()` and `ListNodes::remove(id)` to update storage for the bag and `node`.
 	fn remove_node_unchecked(&mut self, node: &Node<T>) {
-=======
-	/// `self.put()` and `VoterNodes::remove(id)` to update storage for this bag and `node`.
-	fn remove_node(&mut self, node: &Node<T>) {
->>>>>>> fa879068
 		// reassign neighboring nodes.
 		node.excise();
 
@@ -643,15 +604,9 @@
 }
 
 impl<T: Config> Node<T> {
-<<<<<<< HEAD
-	/// Get a node by bag idx and account id.
+	/// Get a node by id.
 	pub(crate) fn get(id: &T::AccountId) -> Option<Node<T>> {
 		crate::ListNodes::<T>::try_get(id).ok()
-=======
-	/// Get a node by account id.
-	pub(crate) fn get(account_id: &T::AccountId) -> Option<Node<T>> {
-		crate::VoterNodes::<T>::try_get(account_id).ok()
->>>>>>> fa879068
 	}
 
 	/// Put the node back into storage.
