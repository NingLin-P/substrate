// This file is part of Substrate.

// Copyright (C) 2017-2022 Parity Technologies (UK) Ltd.
// SPDX-License-Identifier: Apache-2.0

// Licensed under the Apache License, Version 2.0 (the "License");
// you may not use this file except in compliance with the License.
// You may obtain a copy of the License at
//
// 	http://www.apache.org/licenses/LICENSE-2.0
//
// Unless required by applicable law or agreed to in writing, software
// distributed under the License is distributed on an "AS IS" BASIS,
// WITHOUT WARRANTIES OR CONDITIONS OF ANY KIND, either express or implied.
// See the License for the specific language governing permissions and
// limitations under the License.

//! Support code for the runtime.

#![cfg_attr(not(feature = "std"), no_std)]

/// Export ourself as `frame_support` to make tests happy.
extern crate self as frame_support;

#[doc(hidden)]
pub use sp_tracing;

#[doc(hidden)]
pub use codec;
#[doc(hidden)]
pub use frame_metadata as metadata;
#[doc(hidden)]
pub use log;
#[cfg(feature = "std")]
#[doc(hidden)]
pub use once_cell;
#[doc(hidden)]
pub use paste;
#[doc(hidden)]
pub use scale_info;
#[cfg(feature = "std")]
pub use serde;
pub use sp_core::Void;
#[doc(hidden)]
pub use sp_core_hashing_proc_macro;
#[doc(hidden)]
pub use sp_io::{self, storage::root as storage_root};
#[doc(hidden)]
pub use sp_runtime::{RuntimeDebug, StateVersion};
#[cfg(feature = "std")]
#[doc(hidden)]
pub use sp_state_machine::BasicExternalities;
#[doc(hidden)]
pub use sp_std;
#[doc(hidden)]
pub use tt_call::*;

#[macro_use]
pub mod dispatch;
mod hash;
pub mod storage;
#[macro_use]
pub mod event;
pub mod inherent;
#[macro_use]
pub mod error;
pub mod instances;
pub mod migrations;
pub mod traits;
pub mod weights;

#[doc(hidden)]
pub mod unsigned {
	#[doc(hidden)]
	pub use crate::sp_runtime::traits::ValidateUnsigned;
	#[doc(hidden)]
	pub use crate::sp_runtime::transaction_validity::{
		TransactionSource, TransactionValidity, TransactionValidityError, UnknownTransaction,
	};
}

pub use self::{
	dispatch::{Callable, Parameter},
	hash::{
		Blake2_128, Blake2_128Concat, Blake2_256, Hashable, Identity, ReversibleStorageHasher,
		StorageHasher, Twox128, Twox256, Twox64Concat,
	},
	storage::{
		bounded_vec::{BoundedSlice, BoundedVec},
		migration,
		weak_bounded_vec::WeakBoundedVec,
		IterableStorageDoubleMap, IterableStorageMap, IterableStorageNMap, StorageDoubleMap,
		StorageMap, StorageNMap, StoragePrefixedMap, StorageValue,
	},
};
pub use sp_runtime::{self, print, traits::Printable, ConsensusEngineId};

use codec::{Decode, Encode};
use scale_info::TypeInfo;
use sp_runtime::TypeId;

/// A unified log target for support operations.
pub const LOG_TARGET: &'static str = "runtime::frame-support";

/// A type that cannot be instantiated.
#[derive(Debug, PartialEq, Eq, Clone, TypeInfo)]
pub enum Never {}

/// A pallet identifier. These are per pallet and should be stored in a registry somewhere.
#[derive(Clone, Copy, Eq, PartialEq, Encode, Decode, TypeInfo)]
pub struct PalletId(pub [u8; 8]);

impl TypeId for PalletId {
	const TYPE_ID: [u8; 4] = *b"modl";
}

/// Build a bounded vec from the given literals.
///
/// The type of the outcome must be known.
///
/// Will not handle any errors and just panic if the given literals cannot fit in the corresponding
/// bounded vec type. Thus, this is only suitable for testing and non-consensus code.
#[macro_export]
#[cfg(feature = "std")]
macro_rules! bounded_vec {
	($ ($values:expr),* ) => {
<<<<<<< HEAD
		{
			// bring in `vec` and `try_into`.
			use $crate::sp_std::prelude::*;
			$crate::sp_std::vec![$($values),*].try_into().unwrap()
		}
=======
		$crate::sp_std::vec![$($values),*].try_into().unwrap()
	};
	( $value:expr ; $repetition:expr ) => {
		$crate::sp_std::vec![$value ; $repetition].try_into().unwrap()
>>>>>>> ac7fc125
	}
}

/// Generate a new type alias for [`storage::types::StorageValue`],
/// [`storage::types::StorageMap`], [`storage::types::StorageDoubleMap`]
/// and [`storage::types::StorageNMap`].
///
/// Useful for creating a *storage-like* struct for test and migrations.
///
/// ```
/// # use frame_support::generate_storage_alias;
/// use frame_support::codec;
/// use frame_support::Twox64Concat;
/// // generate a storage value with type u32.
/// generate_storage_alias!(Prefix, StorageName => Value<u32>);
///
/// // generate a double map from `(u32, u32)` (with hashers `Twox64Concat` for each key)
/// // to `Vec<u8>`
/// generate_storage_alias!(
/// 	OtherPrefix, OtherStorageName => DoubleMap<
/// 		(u32, Twox64Concat),
/// 		(u32, Twox64Concat),
/// 		Vec<u8>
/// 	>
/// );
///
/// // optionally specify the query type
/// use frame_support::pallet_prelude::{ValueQuery, OptionQuery};
/// generate_storage_alias!(Prefix, ValueName => Value<u32, OptionQuery>);
/// generate_storage_alias!(
/// 	Prefix, SomeStorageName => DoubleMap<
/// 		(u32, Twox64Concat),
/// 		(u32, Twox64Concat),
/// 		Vec<u8>,
/// 		ValueQuery
/// 	>
/// );
///
/// // generate a map from `Config::AccountId` (with hasher `Twox64Concat`) to `Vec<u8>`
/// trait Config { type AccountId: codec::FullCodec; }
/// generate_storage_alias!(
/// 	Prefix, GenericStorage<T: Config> => Map<(T::AccountId, Twox64Concat), Vec<u8>>
/// );
/// # fn main() {}
/// ```
#[macro_export]
macro_rules! generate_storage_alias {
	// without generic for $name.
	($pallet:ident, $name:ident => Map<($key:ty, $hasher:ty), $value:ty $(, $querytype:ty)?>) => {
		$crate::paste::paste! {
			$crate::generate_storage_alias!(@GENERATE_INSTANCE_STRUCT $pallet, $name);
			type $name = $crate::storage::types::StorageMap<
				[<$name Instance>],
				$hasher,
				$key,
				$value,
				$( $querytype )?
			>;
		}
	};
	(
		$pallet:ident,
		$name:ident
		=> DoubleMap<($key1:ty, $hasher1:ty), ($key2:ty, $hasher2:ty), $value:ty $(, $querytype:ty)?>
	) => {
		$crate::paste::paste! {
			$crate::generate_storage_alias!(@GENERATE_INSTANCE_STRUCT $pallet, $name);
			type $name = $crate::storage::types::StorageDoubleMap<
				[<$name Instance>],
				$hasher1,
				$key1,
				$hasher2,
				$key2,
				$value,
				$( $querytype )?
			>;
		}
	};
	(
		$pallet:ident,
		$name:ident
		=> NMap<Key<$(($key:ty, $hasher:ty)),+>, $value:ty $(, $querytype:ty)?>
	) => {
		$crate::paste::paste! {
			$crate::generate_storage_alias!(@GENERATE_INSTANCE_STRUCT $pallet, $name);
			type $name = $crate::storage::types::StorageNMap<
				[<$name Instance>],
				(
					$( $crate::storage::types::Key<$hasher, $key>, )+
				),
				$value,
				$( $querytype )?
			>;
		}
	};
	($pallet:ident, $name:ident => Value<$value:ty $(, $querytype:ty)?>) => {
		$crate::paste::paste! {
			$crate::generate_storage_alias!(@GENERATE_INSTANCE_STRUCT $pallet, $name);
			type $name = $crate::storage::types::StorageValue<
				[<$name Instance>],
				$value,
				$( $querytype )?
			>;
		}
	};
	// with generic for $name.
	(
		$pallet:ident,
		$name:ident<$t:ident : $bounds:tt>
		=> Map<($key:ty, $hasher:ty), $value:ty $(, $querytype:ty)?>
	) => {
		$crate::paste::paste! {
			$crate::generate_storage_alias!(@GENERATE_INSTANCE_STRUCT $pallet, $name);
			#[allow(type_alias_bounds)]
			type $name<$t : $bounds> = $crate::storage::types::StorageMap<
				[<$name Instance>],
				$key,
				$hasher,
				$value,
				$( $querytype )?
			>;
		}
	};
	(
		$pallet:ident,
		$name:ident<$t:ident : $bounds:tt>
		=> DoubleMap<($key1:ty, $hasher1:ty), ($key2:ty, $hasher2:ty), $value:ty $(, $querytype:ty)?>
	) => {
		$crate::paste::paste! {
			$crate::generate_storage_alias!(@GENERATE_INSTANCE_STRUCT $pallet, $name);
			#[allow(type_alias_bounds)]
			type $name<$t : $bounds> = $crate::storage::types::StorageDoubleMap<
				[<$name Instance>],
				$key1,
				$hasher1,
				$key2,
				$hasher2,
				$value,
				$( $querytype )?
			>;
		}
	};
	(
		$pallet:ident,
		$name:ident<$t:ident : $bounds:tt>
		=> NMap<$(($key:ty, $hasher:ty),)+ $value:ty $(, $querytype:ty)?>
	) => {
		$crate::paste::paste! {
			$crate::generate_storage_alias!(@GENERATE_INSTANCE_STRUCT $pallet, $name);
			#[allow(type_alias_bounds)]
			type $name<$t : $bounds> = $crate::storage::types::StorageNMap<
				[<$name Instance>],
				(
					$( $crate::storage::types::Key<$hasher, $key>, )+
				),
				$value,
				$( $querytype )?
			>;
		}
	};
	($pallet:ident, $name:ident<$t:ident : $bounds:tt> => Value<$value:ty $(, $querytype:ty)?>) => {
		$crate::paste::paste! {
			$crate::generate_storage_alias!(@GENERATE_INSTANCE_STRUCT $pallet, $name);
			#[allow(type_alias_bounds)]
			type $name<$t : $bounds> = $crate::storage::types::StorageValue<
				[<$name Instance>],
				$value,
				$( $querytype )?
			>;
		}
	};
	// helper used in all arms.
	(@GENERATE_INSTANCE_STRUCT $pallet:ident, $name:ident) => {
		$crate::paste::paste! {
			struct [<$name Instance>];
			impl $crate::traits::StorageInstance for [<$name Instance>] {
				fn pallet_prefix() -> &'static str { stringify!($pallet) }
				const STORAGE_PREFIX: &'static str = stringify!($name);
			}
		}
	};
}

/// Create new implementations of the [`Get`](crate::traits::Get) trait.
///
/// The so-called parameter type can be created in four different ways:
///
/// - Using `const` to create a parameter type that provides a `const` getter. It is required that
///   the `value` is const.
///
/// - Declare the parameter type without `const` to have more freedom when creating the value.
///
/// - Using `storage` to create a storage parameter type. This type is special as it tries to load
///   the value from the storage under a fixed key. If the value could not be found in the storage,
///   the given default value will be returned. It is required that the value implements
///   [`Encode`](codec::Encode) and [`Decode`](codec::Decode). The key for looking up the value in
///   the storage is built using the following formula:
///
///   `twox_128(":" ++ NAME ++ ":")` where `NAME` is the name that is passed as type name.
///
/// - Using `static` to create a static parameter type. Its value is being provided by a static
///   variable with the equivalent name in `UPPER_SNAKE_CASE`. An additional `set` function is
///   provided in this case to alter the static variable. **This is intended for testing ONLY and is
///   ONLY available when `std` is enabled.**
///
/// # Examples
///
/// ```
/// # use frame_support::traits::Get;
/// # use frame_support::parameter_types;
/// // This function cannot be used in a const context.
/// fn non_const_expression() -> u64 { 99 }
///
/// const FIXED_VALUE: u64 = 10;
/// parameter_types! {
///    pub const Argument: u64 = 42 + FIXED_VALUE;
///    /// Visibility of the type is optional
///    OtherArgument: u64 = non_const_expression();
///    pub storage StorageArgument: u64 = 5;
///    pub static StaticArgument: u32 = 7;
/// }
///
/// trait Config {
///    type Parameter: Get<u64>;
///    type OtherParameter: Get<u64>;
///    type StorageParameter: Get<u64>;
///    type StaticParameter: Get<u32>;
/// }
///
/// struct Runtime;
/// impl Config for Runtime {
///    type Parameter = Argument;
///    type OtherParameter = OtherArgument;
///    type StorageParameter = StorageArgument;
///    type StaticParameter = StaticArgument;
/// }
///
/// // In testing, `StaticArgument` can be altered later: `StaticArgument::set(8)`.
/// ```
///
/// # Invalid example:
///
/// ```compile_fail
/// # use frame_support::traits::Get;
/// # use frame_support::parameter_types;
/// // This function cannot be used in a const context.
/// fn non_const_expression() -> u64 { 99 }
///
/// parameter_types! {
///    pub const Argument: u64 = non_const_expression();
/// }
/// ```
#[macro_export]
macro_rules! parameter_types {
	(
		$( #[ $attr:meta ] )*
		$vis:vis const $name:ident: $type:ty = $value:expr;
		$( $rest:tt )*
	) => (
		$( #[ $attr ] )*
		$vis struct $name;
		$crate::parameter_types!(IMPL_CONST $name , $type , $value);
		$crate::parameter_types!( $( $rest )* );
	);
	(
		$( #[ $attr:meta ] )*
		$vis:vis $name:ident: $type:ty = $value:expr;
		$( $rest:tt )*
	) => (
		$( #[ $attr ] )*
		$vis struct $name;
		$crate::parameter_types!(IMPL $name, $type, $value);
		$crate::parameter_types!( $( $rest )* );
	);
	(
		$( #[ $attr:meta ] )*
		$vis:vis storage $name:ident: $type:ty = $value:expr;
		$( $rest:tt )*
	) => (
		$( #[ $attr ] )*
		$vis struct $name;
		$crate::parameter_types!(IMPL_STORAGE $name, $type, $value);
		$crate::parameter_types!( $( $rest )* );
	);
	() => ();
	(IMPL_CONST $name:ident, $type:ty, $value:expr) => {
		impl $name {
			/// Returns the value of this parameter type.
			pub const fn get() -> $type {
				$value
			}
		}

		impl<I: From<$type>> $crate::traits::Get<I> for $name {
			fn get() -> I {
				I::from(Self::get())
			}
		}
	};
	(IMPL $name:ident, $type:ty, $value:expr) => {
		impl $name {
			/// Returns the value of this parameter type.
			pub fn get() -> $type {
				$value
			}
		}

		impl<I: From<$type>> $crate::traits::Get<I> for $name {
			fn get() -> I {
				I::from(Self::get())
			}
		}
	};
	(IMPL_STORAGE $name:ident, $type:ty, $value:expr) => {
		impl $name {
			/// Returns the key for this parameter type.
			#[allow(unused)]
			pub fn key() -> [u8; 16] {
				$crate::sp_core_hashing_proc_macro::twox_128!(b":", $name, b":")
			}

			/// Set the value of this parameter type in the storage.
			///
			/// This needs to be executed in an externalities provided
			/// environment.
			#[allow(unused)]
			pub fn set(value: &$type) {
				$crate::storage::unhashed::put(&Self::key(), value);
			}

			/// Returns the value of this parameter type.
			///
			/// This needs to be executed in an externalities provided
			/// environment.
			#[allow(unused)]
			pub fn get() -> $type {
				$crate::storage::unhashed::get(&Self::key()).unwrap_or_else(|| $value)
			}
		}

		impl<I: From<$type>> $crate::traits::Get<I> for $name {
			fn get() -> I {
				I::from(Self::get())
			}
		}
	};
	(
		$( #[ $attr:meta ] )*
		$vis:vis static $name:ident: $type:ty = $value:expr;
		$( $rest:tt )*
	) => (
		$crate::parameter_types_impl_thread_local!(
			$( #[ $attr ] )*
			$vis static $name: $type = $value;
		);
		$crate::parameter_types!( $( $rest )* );
	);
}

#[cfg(not(feature = "std"))]
#[macro_export]
macro_rules! parameter_types_impl_thread_local {
	( $( $any:tt )* ) => {
		compile_error!("static parameter types is only available in std and for testing.");
	};
}

#[cfg(feature = "std")]
#[macro_export]
macro_rules! parameter_types_impl_thread_local {
	(
		$(
			$( #[ $attr:meta ] )*
			$vis:vis static $name:ident: $type:ty = $value:expr;
		)*
	) => {
		$crate::parameter_types_impl_thread_local!(
			IMPL_THREAD_LOCAL $( $vis, $name, $type, $value, )*
		);
		$crate::paste::item! {
			$crate::parameter_types!(
				$(
					$( #[ $attr ] )*
					$vis $name: $type = [<$name:snake:upper>].with(|v| v.borrow().clone());
				)*
			);
			$(
				impl $name {
					/// Set the internal value.
					pub fn set(t: $type) {
						[<$name:snake:upper>].with(|v| *v.borrow_mut() = t);
					}
				}
			)*
		}
	};
	(IMPL_THREAD_LOCAL $( $vis:vis, $name:ident, $type:ty, $value:expr, )* ) => {
		$crate::paste::item! {
			thread_local! {
				$(
					pub static [<$name:snake:upper>]: std::cell::RefCell<$type> =
						std::cell::RefCell::new($value);
				)*
			}
		}
	};
}

/// Macro for easily creating a new implementation of both the `Get` and `Contains` traits. Use
/// exactly as with `parameter_types`, only the type must be `Ord`.
#[macro_export]
macro_rules! ord_parameter_types {
	(
		$( #[ $attr:meta ] )*
		$vis:vis const $name:ident: $type:ty = $value:expr;
		$( $rest:tt )*
	) => (
		$( #[ $attr ] )*
		$vis struct $name;
		$crate::parameter_types!{IMPL $name , $type , $value}
		$crate::ord_parameter_types!{IMPL $name , $type , $value}
		$crate::ord_parameter_types!{ $( $rest )* }
	);
	() => ();
	(IMPL $name:ident , $type:ty , $value:expr) => {
		impl $crate::traits::SortedMembers<$type> for $name {
			fn contains(t: &$type) -> bool { &$value == t }
			fn sorted_members() -> $crate::sp_std::prelude::Vec<$type> { vec![$value] }
			fn count() -> usize { 1 }
			#[cfg(feature = "runtime-benchmarks")]
			fn add(_: &$type) {}
		}
		impl $crate::traits::Contains<$type> for $name {
			fn contains(t: &$type) -> bool { &$value == t }
		}
	}
}

/// Print out a formatted message.
///
/// # Example
///
/// ```
/// frame_support::runtime_print!("my value is {}", 3);
/// ```
#[macro_export]
macro_rules! runtime_print {
	($($arg:tt)+) => {
		{
			use core::fmt::Write;
			let mut w = $crate::sp_std::Writer::default();
			let _ = core::write!(&mut w, $($arg)+);
			$crate::sp_io::misc::print_utf8(&w.inner())
		}
	}
}

/// Print out the debuggable type.
pub fn debug(data: &impl sp_std::fmt::Debug) {
	runtime_print!("{:?}", data);
}

#[doc(inline)]
pub use frame_support_procedural::{
	construct_runtime, decl_storage, match_and_insert, transactional, RuntimeDebugNoBound,
};

#[doc(hidden)]
pub use frame_support_procedural::__generate_dummy_part_checker;

/// Derive [`Clone`] but do not bound any generic.
///
/// This is useful for type generic over runtime:
/// ```
/// # use frame_support::CloneNoBound;
/// trait Config {
/// 		type C: Clone;
/// }
///
/// // Foo implements [`Clone`] because `C` bounds [`Clone`].
/// // Otherwise compilation will fail with an output telling `c` doesn't implement [`Clone`].
/// #[derive(CloneNoBound)]
/// struct Foo<T: Config> {
/// 		c: T::C,
/// }
/// ```
pub use frame_support_procedural::CloneNoBound;

/// Derive [`Eq`] but do not bound any generic.
///
/// This is useful for type generic over runtime:
/// ```
/// # use frame_support::{EqNoBound, PartialEqNoBound};
/// trait Config {
/// 		type C: Eq;
/// }
///
/// // Foo implements [`Eq`] because `C` bounds [`Eq`].
/// // Otherwise compilation will fail with an output telling `c` doesn't implement [`Eq`].
/// #[derive(PartialEqNoBound, EqNoBound)]
/// struct Foo<T: Config> {
/// 		c: T::C,
/// }
/// ```
pub use frame_support_procedural::EqNoBound;

/// Derive [`PartialEq`] but do not bound any generic.
///
/// This is useful for type generic over runtime:
/// ```
/// # use frame_support::PartialEqNoBound;
/// trait Config {
/// 		type C: PartialEq;
/// }
///
/// // Foo implements [`PartialEq`] because `C` bounds [`PartialEq`].
/// // Otherwise compilation will fail with an output telling `c` doesn't implement [`PartialEq`].
/// #[derive(PartialEqNoBound)]
/// struct Foo<T: Config> {
/// 		c: T::C,
/// }
/// ```
pub use frame_support_procedural::PartialEqNoBound;

/// Derive [`Debug`] but do not bound any generic.
///
/// This is useful for type generic over runtime:
/// ```
/// # use frame_support::DebugNoBound;
/// # use core::fmt::Debug;
/// trait Config {
/// 		type C: Debug;
/// }
///
/// // Foo implements [`Debug`] because `C` bounds [`Debug`].
/// // Otherwise compilation will fail with an output telling `c` doesn't implement [`Debug`].
/// #[derive(DebugNoBound)]
/// struct Foo<T: Config> {
/// 		c: T::C,
/// }
/// ```
pub use frame_support_procedural::DebugNoBound;

/// Derive [`Default`] but do not bound any generic.
///
/// This is useful for type generic over runtime:
/// ```
/// # use frame_support::DefaultNoBound;
/// # use core::default::Default;
/// trait Config {
/// 		type C: Default;
/// }
///
/// // Foo implements [`Default`] because `C` bounds [`Default`].
/// // Otherwise compilation will fail with an output telling `c` doesn't implement [`Default`].
/// #[derive(DefaultNoBound)]
/// struct Foo<T: Config> {
/// 		c: T::C,
/// }
/// ```
pub use frame_support_procedural::DefaultNoBound;

/// Assert the annotated function is executed within a storage transaction.
///
/// The assertion is enabled for native execution and when `debug_assertions` are enabled.
///
/// # Example
///
/// ```
/// # use frame_support::{
/// # 	require_transactional, transactional, dispatch::DispatchResult
/// # };
///
/// #[require_transactional]
/// fn update_all(value: u32) -> DispatchResult {
/// 	// Update multiple storages.
/// 	// Return `Err` to indicate should revert.
/// 	Ok(())
/// }
///
/// #[transactional]
/// fn safe_update(value: u32) -> DispatchResult {
/// 	// This is safe
/// 	update_all(value)
/// }
///
/// fn unsafe_update(value: u32) -> DispatchResult {
/// 	// this may panic if unsafe_update is not called within a storage transaction
/// 	update_all(value)
/// }
/// ```
pub use frame_support_procedural::require_transactional;

/// Convert the current crate version into a [`CrateVersion`](crate::traits::CrateVersion).
///
/// It uses the `CARGO_PKG_VERSION_MAJOR`, `CARGO_PKG_VERSION_MINOR` and
/// `CARGO_PKG_VERSION_PATCH` environment variables to fetch the crate version.
/// This means that the [`CrateVersion`](crate::traits::CrateVersion)
/// object will correspond to the version of the crate the macro is called in!
///
/// # Example
///
/// ```
/// # use frame_support::{traits::CrateVersion, crate_to_crate_version};
/// const Version: CrateVersion = crate_to_crate_version!();
/// ```
pub use frame_support_procedural::crate_to_crate_version;

/// Return Err of the expression: `return Err($expression);`.
///
/// Used as `fail!(expression)`.
#[macro_export]
macro_rules! fail {
	( $y:expr ) => {{
		return Err($y.into())
	}};
}

/// Evaluate `$x:expr` and if not true return `Err($y:expr)`.
///
/// Used as `ensure!(expression_to_ensure, expression_to_return_on_false)`.
#[macro_export]
macro_rules! ensure {
	( $x:expr, $y:expr $(,)? ) => {{
		if !$x {
			$crate::fail!($y);
		}
	}};
}

/// Evaluate an expression, assert it returns an expected `Err` value and that
/// runtime storage has not been mutated (i.e. expression is a no-operation).
///
/// Used as `assert_noop(expression_to_assert, expected_error_expression)`.
#[macro_export]
macro_rules! assert_noop {
	(
		$x:expr,
		$y:expr $(,)?
	) => {
		let h = $crate::storage_root($crate::StateVersion::V1);
		$crate::assert_err!($x, $y);
		assert_eq!(h, $crate::storage_root($crate::StateVersion::V1));
	};
}

/// Evaluate any expression and assert that runtime storage has not been mutated
/// (i.e. expression is a storage no-operation).
///
/// Used as `assert_storage_noop(expression_to_assert)`.
#[macro_export]
macro_rules! assert_storage_noop {
	(
		$x:expr
	) => {
		let h = $crate::storage_root($crate::StateVersion::V1);
		$x;
		assert_eq!(h, $crate::storage_root($crate::StateVersion::V1));
	};
}

/// Assert an expression returns an error specified.
///
/// Used as `assert_err!(expression_to_assert, expected_error_expression)`
#[macro_export]
macro_rules! assert_err {
	( $x:expr , $y:expr $(,)? ) => {
		assert_eq!($x, Err($y.into()));
	};
}

/// Assert an expression returns an error specified.
///
/// This can be used on`DispatchResultWithPostInfo` when the post info should
/// be ignored.
#[macro_export]
macro_rules! assert_err_ignore_postinfo {
	( $x:expr , $y:expr $(,)? ) => {
		$crate::assert_err!($x.map(|_| ()).map_err(|e| e.error), $y);
	};
}

/// Assert an expression returns error with the given weight.
#[macro_export]
macro_rules! assert_err_with_weight {
	($call:expr, $err:expr, $weight:expr $(,)? ) => {
		if let Err(dispatch_err_with_post) = $call {
			$crate::assert_err!($call.map(|_| ()).map_err(|e| e.error), $err);
			assert_eq!(dispatch_err_with_post.post_info.actual_weight, $weight.into());
		} else {
			panic!("expected Err(_), got Ok(_).")
		}
	};
}

/// Panic if an expression doesn't evaluate to `Ok`.
///
/// Used as `assert_ok!(expression_to_assert, expected_ok_expression)`,
/// or `assert_ok!(expression_to_assert)` which would assert against `Ok(())`.
#[macro_export]
macro_rules! assert_ok {
	( $x:expr $(,)? ) => {
		let is = $x;
		match is {
			Ok(_) => (),
			_ => assert!(false, "Expected Ok(_). Got {:#?}", is),
		}
	};
	( $x:expr, $y:expr $(,)? ) => {
		assert_eq!($x, Ok($y));
	};
}

#[cfg(feature = "std")]
#[doc(hidden)]
pub use serde::{Deserialize, Serialize};

#[cfg(test)]
pub mod tests {
	use super::*;
	use crate::metadata::{
		PalletStorageMetadata, StorageEntryMetadata, StorageEntryModifier, StorageEntryType,
		StorageHasher,
	};
	use codec::{Codec, EncodeLike};
	use frame_support::traits::CrateVersion;
	use sp_io::TestExternalities;
	use sp_std::result;

	/// A PalletInfo implementation which just panics.
	pub struct PanicPalletInfo;

	impl crate::traits::PalletInfo for PanicPalletInfo {
		fn index<P: 'static>() -> Option<usize> {
			unimplemented!("PanicPalletInfo mustn't be triggered by tests");
		}
		fn name<P: 'static>() -> Option<&'static str> {
			unimplemented!("PanicPalletInfo mustn't be triggered by tests");
		}
		fn module_name<P: 'static>() -> Option<&'static str> {
			unimplemented!("PanicPalletInfo mustn't be triggered by tests");
		}
		fn crate_version<P: 'static>() -> Option<CrateVersion> {
			unimplemented!("PanicPalletInfo mustn't be triggered by tests");
		}
	}

	pub trait Config: 'static {
		type BlockNumber: Codec + EncodeLike + Default + TypeInfo;
		type Origin;
		type PalletInfo: crate::traits::PalletInfo;
		type DbWeight: crate::traits::Get<crate::weights::RuntimeDbWeight>;
	}

	mod module {
		#![allow(dead_code)]

		use super::Config;

		decl_module! {
			pub struct Module<T: Config> for enum Call where origin: T::Origin, system=self  {}
		}
	}
	use self::module::Module;

	decl_storage! {
		trait Store for Module<T: Config> as Test {
			pub Data get(fn data) build(|_| vec![(15u32, 42u64)]):
				map hasher(twox_64_concat) u32 => u64;
			pub OptionLinkedMap: map hasher(blake2_128_concat) u32 => Option<u32>;
			pub GenericData get(fn generic_data):
				map hasher(identity) T::BlockNumber => T::BlockNumber;
			pub GenericData2 get(fn generic_data2):
				map hasher(blake2_128_concat) T::BlockNumber => Option<T::BlockNumber>;
			pub DataDM config(test_config) build(|_| vec![(15u32, 16u32, 42u64)]):
				double_map hasher(twox_64_concat) u32, hasher(blake2_128_concat) u32 => u64;
			pub GenericDataDM:
				double_map hasher(blake2_128_concat) T::BlockNumber, hasher(identity) T::BlockNumber
				=> T::BlockNumber;
			pub GenericData2DM:
				double_map hasher(blake2_128_concat) T::BlockNumber, hasher(twox_64_concat) T::BlockNumber
				=> Option<T::BlockNumber>;
			pub AppendableDM:
				double_map hasher(blake2_128_concat) u32, hasher(blake2_128_concat) T::BlockNumber => Vec<u32>;
		}
	}

	struct Test;
	impl Config for Test {
		type BlockNumber = u32;
		type Origin = u32;
		type PalletInfo = PanicPalletInfo;
		type DbWeight = ();
	}

	fn new_test_ext() -> TestExternalities {
		GenesisConfig::default().build_storage().unwrap().into()
	}

	type Map = Data;

	trait Sorted {
		fn sorted(self) -> Self;
	}
	impl<T: Ord> Sorted for Vec<T> {
		fn sorted(mut self) -> Self {
			self.sort();
			self
		}
	}

	#[test]
	fn map_issue_3318() {
		new_test_ext().execute_with(|| {
			OptionLinkedMap::insert(1, 1);
			assert_eq!(OptionLinkedMap::get(1), Some(1));
			OptionLinkedMap::insert(1, 2);
			assert_eq!(OptionLinkedMap::get(1), Some(2));
		});
	}

	#[test]
	fn map_swap_works() {
		new_test_ext().execute_with(|| {
			OptionLinkedMap::insert(0, 0);
			OptionLinkedMap::insert(1, 1);
			OptionLinkedMap::insert(2, 2);
			OptionLinkedMap::insert(3, 3);

			let collect = || OptionLinkedMap::iter().collect::<Vec<_>>().sorted();
			assert_eq!(collect(), vec![(0, 0), (1, 1), (2, 2), (3, 3)]);

			// Two existing
			OptionLinkedMap::swap(1, 2);
			assert_eq!(collect(), vec![(0, 0), (1, 2), (2, 1), (3, 3)]);

			// Back to normal
			OptionLinkedMap::swap(2, 1);
			assert_eq!(collect(), vec![(0, 0), (1, 1), (2, 2), (3, 3)]);

			// Left existing
			OptionLinkedMap::swap(2, 5);
			assert_eq!(collect(), vec![(0, 0), (1, 1), (3, 3), (5, 2)]);

			// Right existing
			OptionLinkedMap::swap(5, 2);
			assert_eq!(collect(), vec![(0, 0), (1, 1), (2, 2), (3, 3)]);
		});
	}

	#[test]
	fn double_map_swap_works() {
		new_test_ext().execute_with(|| {
			DataDM::insert(0, 1, 1);
			DataDM::insert(1, 0, 2);
			DataDM::insert(1, 1, 3);

			let get_all = || {
				vec![
					DataDM::get(0, 1),
					DataDM::get(1, 0),
					DataDM::get(1, 1),
					DataDM::get(2, 0),
					DataDM::get(2, 1),
				]
			};
			assert_eq!(get_all(), vec![1, 2, 3, 0, 0]);

			// Two existing
			DataDM::swap(0, 1, 1, 0);
			assert_eq!(get_all(), vec![2, 1, 3, 0, 0]);

			// Left existing
			DataDM::swap(1, 0, 2, 0);
			assert_eq!(get_all(), vec![2, 0, 3, 1, 0]);

			// Right existing
			DataDM::swap(2, 1, 1, 1);
			assert_eq!(get_all(), vec![2, 0, 0, 1, 3]);
		});
	}

	#[test]
	fn map_basic_insert_remove_should_work() {
		new_test_ext().execute_with(|| {
			// initialized during genesis
			assert_eq!(Map::get(&15u32), 42u64);

			// get / insert / take
			let key = 17u32;
			assert_eq!(Map::get(&key), 0u64);
			Map::insert(key, 4u64);
			assert_eq!(Map::get(&key), 4u64);
			assert_eq!(Map::take(&key), 4u64);
			assert_eq!(Map::get(&key), 0u64);

			// mutate
			Map::mutate(&key, |val| {
				*val = 15;
			});
			assert_eq!(Map::get(&key), 15u64);

			// remove
			Map::remove(&key);
			assert_eq!(Map::get(&key), 0u64);
		});
	}

	#[test]
	fn map_iteration_should_work() {
		new_test_ext().execute_with(|| {
			assert_eq!(Map::iter().collect::<Vec<_>>().sorted(), vec![(15, 42)]);
			// insert / remove
			let key = 17u32;
			Map::insert(key, 4u64);
			assert_eq!(Map::iter().collect::<Vec<_>>().sorted(), vec![(15, 42), (key, 4)]);
			assert_eq!(Map::take(&15), 42u64);
			assert_eq!(Map::take(&key), 4u64);
			assert_eq!(Map::iter().collect::<Vec<_>>().sorted(), vec![]);

			// Add couple of more elements
			Map::insert(key, 42u64);
			assert_eq!(Map::iter().collect::<Vec<_>>().sorted(), vec![(key, 42)]);
			Map::insert(key + 1, 43u64);
			assert_eq!(Map::iter().collect::<Vec<_>>().sorted(), vec![(key, 42), (key + 1, 43)]);

			// mutate
			let key = key + 2;
			Map::mutate(&key, |val| {
				*val = 15;
			});
			assert_eq!(
				Map::iter().collect::<Vec<_>>().sorted(),
				vec![(key - 2, 42), (key - 1, 43), (key, 15)]
			);
			Map::mutate(&key, |val| {
				*val = 17;
			});
			assert_eq!(
				Map::iter().collect::<Vec<_>>().sorted(),
				vec![(key - 2, 42), (key - 1, 43), (key, 17)]
			);

			// remove first
			Map::remove(&key);
			assert_eq!(
				Map::iter().collect::<Vec<_>>().sorted(),
				vec![(key - 2, 42), (key - 1, 43)]
			);

			// remove last from the list
			Map::remove(&(key - 2));
			assert_eq!(Map::iter().collect::<Vec<_>>().sorted(), vec![(key - 1, 43)]);

			// remove the last element
			Map::remove(&(key - 1));
			assert_eq!(Map::iter().collect::<Vec<_>>().sorted(), vec![]);
		});
	}

	#[test]
	fn double_map_basic_insert_remove_remove_prefix_should_work() {
		new_test_ext().execute_with(|| {
			type DoubleMap = DataDM;
			// initialized during genesis
			assert_eq!(DoubleMap::get(&15u32, &16u32), 42u64);

			// get / insert / take
			let key1 = 17u32;
			let key2 = 18u32;
			assert_eq!(DoubleMap::get(&key1, &key2), 0u64);
			DoubleMap::insert(&key1, &key2, &4u64);
			assert_eq!(DoubleMap::get(&key1, &key2), 4u64);
			assert_eq!(DoubleMap::take(&key1, &key2), 4u64);
			assert_eq!(DoubleMap::get(&key1, &key2), 0u64);

			// mutate
			DoubleMap::mutate(&key1, &key2, |val| {
				*val = 15;
			});
			assert_eq!(DoubleMap::get(&key1, &key2), 15u64);

			// remove
			DoubleMap::remove(&key1, &key2);
			assert_eq!(DoubleMap::get(&key1, &key2), 0u64);

			// remove prefix
			DoubleMap::insert(&key1, &key2, &4u64);
			DoubleMap::insert(&key1, &(key2 + 1), &4u64);
			DoubleMap::insert(&(key1 + 1), &key2, &4u64);
			DoubleMap::insert(&(key1 + 1), &(key2 + 1), &4u64);
			assert!(matches!(
				DoubleMap::remove_prefix(&key1, None),
				sp_io::KillStorageResult::AllRemoved(0), // all in overlay
			));
			assert_eq!(DoubleMap::get(&key1, &key2), 0u64);
			assert_eq!(DoubleMap::get(&key1, &(key2 + 1)), 0u64);
			assert_eq!(DoubleMap::get(&(key1 + 1), &key2), 4u64);
			assert_eq!(DoubleMap::get(&(key1 + 1), &(key2 + 1)), 4u64);
		});
	}

	#[test]
	fn double_map_append_should_work() {
		new_test_ext().execute_with(|| {
			type DoubleMap = AppendableDM<Test>;

			let key1 = 17u32;
			let key2 = 18u32;

			DoubleMap::insert(&key1, &key2, &vec![1]);
			DoubleMap::append(&key1, &key2, 2);
			assert_eq!(DoubleMap::get(&key1, &key2), &[1, 2]);
		});
	}

	#[test]
	fn double_map_mutate_exists_should_work() {
		new_test_ext().execute_with(|| {
			type DoubleMap = DataDM;

			let (key1, key2) = (11, 13);

			// mutated
			DoubleMap::mutate_exists(key1, key2, |v| *v = Some(1));
			assert_eq!(DoubleMap::get(&key1, key2), 1);

			// removed if mutated to `None`
			DoubleMap::mutate_exists(key1, key2, |v| *v = None);
			assert!(!DoubleMap::contains_key(&key1, key2));
		});
	}

	#[test]
	fn double_map_try_mutate_exists_should_work() {
		new_test_ext().execute_with(|| {
			type DoubleMap = DataDM;
			type TestResult = result::Result<(), &'static str>;

			let (key1, key2) = (11, 13);

			// mutated if `Ok`
			assert_ok!(DoubleMap::try_mutate_exists(key1, key2, |v| -> TestResult {
				*v = Some(1);
				Ok(())
			}));
			assert_eq!(DoubleMap::get(&key1, key2), 1);

			// no-op if `Err`
			assert_noop!(
				DoubleMap::try_mutate_exists(key1, key2, |v| -> TestResult {
					*v = Some(2);
					Err("nah")
				}),
				"nah"
			);

			// removed if mutated to`None`
			assert_ok!(DoubleMap::try_mutate_exists(key1, key2, |v| -> TestResult {
				*v = None;
				Ok(())
			}));
			assert!(!DoubleMap::contains_key(&key1, key2));
		});
	}

	fn expected_metadata() -> PalletStorageMetadata {
		PalletStorageMetadata {
			prefix: "Test",
			entries: vec![
				StorageEntryMetadata {
					name: "Data",
					modifier: StorageEntryModifier::Default,
					ty: StorageEntryType::Map {
						hashers: vec![StorageHasher::Twox64Concat],
						key: scale_info::meta_type::<u32>(),
						value: scale_info::meta_type::<u64>(),
					},
					default: vec![0, 0, 0, 0, 0, 0, 0, 0],
					docs: vec![],
				},
				StorageEntryMetadata {
					name: "OptionLinkedMap",
					modifier: StorageEntryModifier::Optional,
					ty: StorageEntryType::Map {
						hashers: vec![StorageHasher::Blake2_128Concat],
						key: scale_info::meta_type::<u32>(),
						value: scale_info::meta_type::<u32>(),
					},
					default: vec![0],
					docs: vec![],
				},
				StorageEntryMetadata {
					name: "GenericData",
					modifier: StorageEntryModifier::Default,
					ty: StorageEntryType::Map {
						hashers: vec![StorageHasher::Identity],
						key: scale_info::meta_type::<u32>(),
						value: scale_info::meta_type::<u32>(),
					},
					default: vec![0, 0, 0, 0],
					docs: vec![],
				},
				StorageEntryMetadata {
					name: "GenericData2",
					modifier: StorageEntryModifier::Optional,
					ty: StorageEntryType::Map {
						hashers: vec![StorageHasher::Blake2_128Concat],
						key: scale_info::meta_type::<u32>(),
						value: scale_info::meta_type::<u32>(),
					},
					default: vec![0],
					docs: vec![],
				},
				StorageEntryMetadata {
					name: "DataDM",
					modifier: StorageEntryModifier::Default,
					ty: StorageEntryType::Map {
						hashers: vec![StorageHasher::Twox64Concat, StorageHasher::Blake2_128Concat],
						key: scale_info::meta_type::<(u32, u32)>(),
						value: scale_info::meta_type::<u64>(),
					},
					default: vec![0, 0, 0, 0, 0, 0, 0, 0],
					docs: vec![],
				},
				StorageEntryMetadata {
					name: "GenericDataDM",
					modifier: StorageEntryModifier::Default,
					ty: StorageEntryType::Map {
						hashers: vec![StorageHasher::Blake2_128Concat, StorageHasher::Identity],
						key: scale_info::meta_type::<(u32, u32)>(),
						value: scale_info::meta_type::<u32>(),
					},
					default: vec![0, 0, 0, 0],
					docs: vec![],
				},
				StorageEntryMetadata {
					name: "GenericData2DM",
					modifier: StorageEntryModifier::Optional,
					ty: StorageEntryType::Map {
						hashers: vec![StorageHasher::Blake2_128Concat, StorageHasher::Twox64Concat],
						key: scale_info::meta_type::<(u32, u32)>(),
						value: scale_info::meta_type::<u32>(),
					},
					default: vec![0],
					docs: vec![],
				},
				StorageEntryMetadata {
					name: "AppendableDM",
					modifier: StorageEntryModifier::Default,
					ty: StorageEntryType::Map {
						hashers: vec![
							StorageHasher::Blake2_128Concat,
							StorageHasher::Blake2_128Concat,
						],
						key: scale_info::meta_type::<(u32, u32)>(),
						value: scale_info::meta_type::<Vec<u32>>(),
					},
					default: vec![0],
					docs: vec![],
				},
			],
		}
	}

	#[test]
	fn store_metadata() {
		let metadata = Module::<Test>::storage_metadata();
		pretty_assertions::assert_eq!(expected_metadata(), metadata);
	}

	parameter_types! {
		storage StorageParameter: u64 = 10;
	}

	#[test]
	fn check_storage_parameter_type_works() {
		TestExternalities::default().execute_with(|| {
			assert_eq!(sp_io::hashing::twox_128(b":StorageParameter:"), StorageParameter::key());

			assert_eq!(10, StorageParameter::get());

			StorageParameter::set(&300);
			assert_eq!(300, StorageParameter::get());
		})
	}

	parameter_types! {
		pub const BlockHashCount: u64 = 250;
		pub static Members: Vec<u64> = vec![];
		pub const Foo: Option<u64> = None;
	}
}

/// Prelude to be used alongside pallet macro, for ease of use.
pub mod pallet_prelude {
	#[cfg(feature = "std")]
	pub use crate::traits::GenesisBuild;
	pub use crate::{
		dispatch::{DispatchError, DispatchResult, DispatchResultWithPostInfo, Parameter},
		ensure,
		inherent::{InherentData, InherentIdentifier, ProvideInherent},
		storage,
		storage::{
			bounded_vec::BoundedVec,
			types::{
				CountedStorageMap, Key as NMapKey, OptionQuery, StorageDoubleMap, StorageMap,
				StorageNMap, StorageValue, ValueQuery,
			},
		},
		traits::{
			ConstU32, ConstU8, EnsureOrigin, Get, GetDefault, GetStorageVersion, Hooks, IsType,
			PalletInfoAccess, StorageInfoTrait,
		},
		weights::{DispatchClass, Pays, Weight},
		Blake2_128, Blake2_128Concat, Blake2_256, CloneNoBound, DebugNoBound, EqNoBound, Identity,
		PartialEqNoBound, RuntimeDebug, RuntimeDebugNoBound, Twox128, Twox256, Twox64Concat,
	};
	pub use codec::{Decode, Encode, MaxEncodedLen};
	pub use scale_info::TypeInfo;
	pub use sp_runtime::{
		traits::{MaybeSerializeDeserialize, Member, ValidateUnsigned},
		transaction_validity::{
			InvalidTransaction, TransactionLongevity, TransactionPriority, TransactionSource,
			TransactionTag, TransactionValidity, TransactionValidityError, UnknownTransaction,
			ValidTransaction,
		},
	};
	pub use sp_std::marker::PhantomData;
}

/// `pallet` attribute macro allows to define a pallet to be used in `construct_runtime!`.
///
/// It is define by a module item:
/// ```ignore
/// #[pallet]
/// pub mod pallet {
/// ...
/// }
/// ```
///
/// Inside the module the macro will parse item with the attribute: `#[pallet::*]`, some
/// attributes are mandatory, some other optional.
///
/// The attribute are explained with the syntax of non instantiable pallets, to see how pallet
/// with instance work see below example.
///
/// Note various type can be automatically imported using pallet_prelude in frame_support and
/// frame_system:
/// ```ignore
/// #[pallet]
/// pub mod pallet {
/// 		use frame_support::pallet_prelude::*;
/// 		use frame_system::pallet_prelude::*;
/// 		...
/// }
/// ```
///
/// # Config trait: `#[pallet::config]` mandatory
///
/// The trait defining generics of the pallet.
///
/// Item must be defined as
/// ```ignore
/// #[pallet::config]
/// pub trait Config: frame_system::Config + $optionally_some_other_supertraits
/// $optional_where_clause
/// {
/// ...
/// }
/// ```
/// I.e. a regular trait definition named `Config`, with supertrait `frame_system::Config`,
/// optionally other supertrait and where clause.
///
/// The associated type `Event` is reserved, if defined it must bounds `From<Event>` and
/// `IsType<<Self as frame_system::Config>::Event>`, see `#[pallet::event]` for more
/// information.
///
/// To put `Get` associated type into metadatas, use the attribute `#[pallet::constant]`, e.g.:
/// ```ignore
/// #[pallet::config]
/// pub trait Config: frame_system::Config {
/// 		#[pallet::constant]
/// 		type Foo: Get<u32>;
/// }
/// ```
///
/// To bypass the `frame_system::Config` supertrait check, use the attribute
/// `#[pallet::disable_frame_system_supertrait_check]`, e.g.:
/// ```ignore
/// #[pallet::config]
/// #[pallet::disable_frame_system_supertrait_check]
/// pub trait Config: pallet_timestamp::Config {}
/// ```
///
/// ### Macro expansion:
///
/// The macro expand pallet constant metadata with the information given by
/// `#[pallet::constant]`.
///
/// # Pallet struct placeholder: `#[pallet::pallet]` mandatory
///
/// The placeholder struct, on which is implemented pallet informations.
///
/// Item must be defined as followed:
/// ```ignore
/// #[pallet::pallet]
/// pub struct Pallet<T>(_);
/// ```
/// I.e. a regular struct definition named `Pallet`, with generic T and no where clause.
///
/// To generate a `Store` trait associating all storages, use the attribute
/// `#[pallet::generate_store($vis trait Store)]`, e.g.:
/// ```ignore
/// #[pallet::pallet]
/// #[pallet::generate_store(pub(super) trait Store)]
/// pub struct Pallet<T>(_);
/// ```
/// More precisely the store trait contains an associated type for each storage. It is
/// implemented for `Pallet` allowing to access the storage from pallet struct.
///
/// Thus when defining a storage named `Foo`, it can later be accessed from `Pallet` using
/// `<Pallet as Store>::Foo`.
///
/// To generate the full storage info (used for PoV calculation) use the attribute
/// `#[pallet::generate_storage_info]`, e.g.:
/// ```ignore
/// #[pallet::pallet]
/// #[pallet::generate_storage_info]
/// pub struct Pallet<T>(_);
/// ```
///
/// This require all storage to implement the trait [`traits::StorageInfoTrait`], thus all keys
/// and value types must bound [`pallet_prelude::MaxEncodedLen`].
/// Some individual storage can opt-out from this constraint by using `#[pallet::unbounded]`,
/// see `#[pallet::storage]` documentation.
///
/// As the macro implements [`traits::GetStorageVersion`], the current storage version needs to
/// be communicated to the macro. This can be done by using the `storage_version` attribute:
///
/// ```ignore
/// const STORAGE_VERSION: StorageVersion = StorageVersion::new(5);
///
/// #[pallet::pallet]
/// #[pallet::storage_version(STORAGE_VERSION)]
/// pub struct Pallet<T>(_);
/// ```
///
/// If not present, the current storage version is set to the default value.
///
/// ### Macro expansion:
///
/// The macro add this attribute to the struct definition:
/// ```ignore
/// #[derive(
/// 	frame_support::CloneNoBound,
/// 	frame_support::EqNoBound,
/// 	frame_support::PartialEqNoBound,
/// 	frame_support::RuntimeDebugNoBound,
/// )]
/// ```
/// and replace the type `_` by `PhantomData<T>`.
///
/// It implements on pallet:
/// * [`traits::GetStorageVersion`]
/// * [`traits::OnGenesis`]: contains some logic to write pallet version into storage.
/// * `PalletErrorTypeInfo`: provides the type information for the pallet error, if defined.
///
/// It declares `type Module` type alias for `Pallet`, used by [`construct_runtime`].
///
/// It implements [`traits::PalletInfoAccess`] on `Pallet` to ease access to pallet
/// informations given by [`frame_support::traits::PalletInfo`].
/// (The implementation uses the associated type `frame_system::Config::PalletInfo`).
///
/// It implements [`traits::StorageInfoTrait`] on `Pallet` which give information about all
/// storages.
///
/// If the attribute generate_store is set then the macro creates the trait `Store` and
/// implements it on `Pallet`.
///
/// If the attribute set_storage_max_encoded_len is set then the macro call
/// [`traits::StorageInfoTrait`] for each storage in the implementation of
/// [`traits::StorageInfoTrait`] for the pallet.
/// Otherwise it implements [`traits::StorageInfoTrait`] for the pallet using the
/// [`traits::PartialStorageInfoTrait`] implementation of storages.
///
/// # Hooks: `#[pallet::hooks]` optional
///
/// Implementation of `Hooks` on `Pallet` allowing to define some specific pallet logic.
///
/// Item must be defined as
/// ```ignore
/// #[pallet::hooks]
/// impl<T: Config> Hooks<BlockNumberFor<T>> for Pallet<T> $optional_where_clause {
/// }
/// ```
/// I.e. a regular trait implementation with generic bound: `T: Config`, for the trait
/// `Hooks<BlockNumberFor<T>>` (they are defined in preludes), for the type `Pallet<T>`
/// and with an optional where clause.
///
/// If no `#[pallet::hooks]` exists, then a default implementation corresponding to the
/// following code is automatically generated:
/// ```ignore
/// #[pallet::hooks]
/// impl<T: Config> Hooks<BlockNumberFor<T>> for Pallet<T> {}
/// ```
///
/// ### Macro expansion:
///
/// The macro implements the traits `OnInitialize`, `OnIdle`, `OnFinalize`, `OnRuntimeUpgrade`,
/// `OffchainWorker`, `IntegrityTest` using `Hooks` implementation.
///
/// NOTE: OnRuntimeUpgrade is implemented with `Hooks::on_runtime_upgrade` and some additional
/// logic. E.g. logic to write pallet version into storage.
///
/// NOTE: The macro also adds some tracing logic when implementing the above traits. The
/// following  hooks emit traces: `on_initialize`, `on_finalize` and `on_runtime_upgrade`.
///
/// # Call: `#[pallet::call]` optional
///
/// Implementation of pallet dispatchables.
///
/// Item must be defined as:
/// ```ignore
/// #[pallet::call]
/// impl<T: Config> Pallet<T> {
/// 	/// $some_doc
/// 	#[pallet::weight($ExpressionResultingInWeight)]
/// 	pub fn $fn_name(
/// 		origin: OriginFor<T>,
/// 		$some_arg: $some_type,
/// 		// or with compact attribute: #[pallet::compact] $some_arg: $some_type,
/// 		...
/// 	) -> DispatchResultWithPostInfo { // or `-> DispatchResult`
/// 		...
/// 	}
/// 	...
/// }
/// ```
/// I.e. a regular type implementation, with generic `T: Config`, on type `Pallet<T>`, with
/// optional where clause.
///
/// Each dispatchable needs to define a weight with `#[pallet::weight($expr)]` attribute,
/// the first argument must be `origin: OriginFor<T>`, compact encoding for argument can be
/// used using `#[pallet::compact]`, function must return `DispatchResultWithPostInfo` or
/// `DispatchResult`.
///
/// All arguments must implement `Debug`, `PartialEq`, `Eq`, `Decode`, `Encode`, `Clone`. For
/// ease of use, bound the trait `Member` available in frame_support::pallet_prelude.
///
/// If no `#[pallet::call]` exists, then a default implementation corresponding to the
/// following code is automatically generated:
/// ```ignore
/// #[pallet::call]
/// impl<T: Config> Pallet<T> {}
/// ```
///
/// **WARNING**: modifying dispatchables, changing their order, removing some must be done with
/// care. Indeed this will change the outer runtime call type (which is an enum with one
/// variant per pallet), this outer runtime call can be stored on-chain (e.g. in
/// pallet-scheduler). Thus migration might be needed.
///
/// ### Macro expansion
///
/// The macro create an enum `Call` with one variant per dispatchable. This enum implements:
/// `Clone`, `Eq`, `PartialEq`, `Debug` (with stripped implementation in `not("std")`),
/// `Encode`, `Decode`, `GetDispatchInfo`, `GetCallName`, `UnfilteredDispatchable`.
///
/// The macro implement on `Pallet`, the `Callable` trait and a function `call_functions` which
/// returns the dispatchable metadatas.
///
/// # Extra constants: `#[pallet::extra_constants]` optional
///
/// Allow to define some extra constants to put into constant metadata.
///
/// Item must be defined as:
/// ```ignore
/// #[pallet::extra_constants]
/// impl<T: Config> Pallet<T> where $optional_where_clause {
/// 	/// $some_doc
/// 	$vis fn $fn_name() -> $some_return_type {
/// 		...
/// 	}
/// 	...
/// }
/// ```
/// I.e. a regular rust implement block with some optional where clause and functions with 0
/// args, 0 generics, and some return type.
///
/// ### Macro expansion
///
/// The macro add some extra constant to pallet constant metadata.
///
/// # Error: `#[pallet::error]` optional
///
/// Allow to define an error type to be return from dispatchable on error.
/// This error type informations are put into metadata.
///
/// Item must be defined as:
/// ```ignore
/// #[pallet::error]
/// pub enum Error<T> {
/// 	/// $some_optional_doc
/// 	$SomeFieldLessVariant,
/// 	...
/// }
/// ```
/// I.e. a regular rust enum named `Error`, with generic `T` and fieldless variants.
/// The generic `T` mustn't bound anything and where clause is not allowed. But bounds and
/// where clause shouldn't be needed for any usecase.
///
/// ### Macro expansion
///
/// The macro implements `Debug` trait and functions `as_u8` using variant position, and
/// `as_str` using variant doc.
///
/// The macro implements `From<Error<T>>` for `&'static str`.
/// The macro implements `From<Error<T>>` for `DispatchError`.
///
/// # Event: `#[pallet::event]` optional
///
/// Allow to define pallet events, pallet events are stored in the block when they deposited
/// (and removed in next block).
///
/// Item is defined as:
/// ```ignore
/// #[pallet::event]
/// #[pallet::generate_deposit($visibility fn deposit_event)] // Optional
/// pub enum Event<$some_generic> $optional_where_clause {
/// 	/// Some doc
/// 	$SomeName($SomeType, $YetanotherType, ...),
/// 	...
/// }
/// ```
/// I.e. an enum (with named or unnamed fields variant), named Event, with generic: none or `T`
/// or `T: Config`, and optional where clause.
///
/// Each field must implement `Clone`, `Eq`, `PartialEq`, `Encode`, `Decode`, and `Debug` (on
/// std only).
/// For ease of use, bound the trait `Member` available in frame_support::pallet_prelude.
///
/// The attribute `#[pallet::generate_deposit($visibility fn deposit_event)]` generate a helper
/// function on `Pallet` to deposit event.
///
/// NOTE: For instantiable pallet, event must be generic over T and I.
///
/// ### Macro expansion:
///
/// Macro will add on enum `Event` the attributes:
/// * `#[derive(frame_support::CloneNoBound)]`,
/// * `#[derive(frame_support::EqNoBound)]`,
/// * `#[derive(frame_support::PartialEqNoBound)]`,
/// * `#[derive(codec::Encode)]`,
/// * `#[derive(codec::Decode)]`,
/// * `#[derive(frame_support::RuntimeDebugNoBound)]`
///
/// Macro implements `From<Event<..>>` for ().
///
/// Macro implements metadata function on `Event` returning the `EventMetadata`.
///
/// If `#[pallet::generate_deposit]` then macro implement `fn deposit_event` on `Pallet`.
///
/// # Storage: `#[pallet::storage]` optional
///
/// Allow to define some abstract storage inside runtime storage and also set its metadata.
/// This attribute can be used multiple times.
///
/// Item is defined as:
/// ```ignore
/// #[pallet::storage]
/// #[pallet::getter(fn $getter_name)] // optional
/// $vis type $StorageName<$some_generic> $optional_where_clause
/// 	= $StorageType<$generic_name = $some_generics, $other_name = $some_other, ...>;
/// ```
/// or with unnamed generic
/// ```ignore
/// #[pallet::storage]
/// #[pallet::getter(fn $getter_name)] // optional
/// $vis type $StorageName<$some_generic> $optional_where_clause
/// 	= $StorageType<_, $some_generics, ...>;
/// ```
/// I.e. it must be a type alias, with generics: `T` or `T: Config`, aliased type must be one
/// of `StorageValue`, `StorageMap` or `StorageDoubleMap` (defined in frame_support).
/// The generic arguments of the storage type can be given in two manner: named and unnamed.
/// For named generic argument: the name for each argument is the one as define on the storage
/// struct:
/// * [`pallet_prelude::StorageValue`] expect `Value` and optionally `QueryKind` and `OnEmpty`,
/// * [`pallet_prelude::StorageMap`] expect `Hasher`, `Key`, `Value` and optionally `QueryKind`
///   and `OnEmpty`,
/// * [`pallet_prelude::CountedStorageMap`] expect `Hasher`, `Key`, `Value` and optionally
///   `QueryKind` and `OnEmpty`,
/// * [`pallet_prelude::StorageDoubleMap`] expect `Hasher1`, `Key1`, `Hasher2`, `Key2`, `Value`
///   and optionally `QueryKind` and `OnEmpty`.
///
/// For unnamed generic argument: Their first generic must be `_` as it is replaced by the
/// macro and other generic must declared as a normal declaration of type generic in rust.
///
/// The Prefix generic written by the macro is generated using
/// `PalletInfo::name::<Pallet<..>>()` and the name of the storage type.
/// E.g. if runtime names the pallet "MyExample" then the storage `type Foo<T> = ...` use the
/// prefix: `Twox128(b"MyExample") ++ Twox128(b"Foo")`.
///
/// For the `CountedStorageMap` variant, the Prefix also implements
/// `CountedStorageMapInstance`. It associate a `CounterPrefix`, which is implemented same as
/// above, but the storage prefix is prepend with `"CounterFor"`.
/// E.g. if runtime names the pallet "MyExample" then the storage
/// `type Foo<T> = CountedStorageaMap<...>` will store its counter at the prefix:
/// `Twox128(b"MyExample") ++ Twox128(b"CounterForFoo")`.
///
/// E.g:
/// ```ignore
/// #[pallet::storage]
/// pub(super) type MyStorage<T> = StorageMap<Hasher = Blake2_128Concat, Key = u32, Value = u32>;
/// ```
/// In this case the final prefix used by the map is
/// `Twox128(b"MyExample") ++ Twox128(b"OtherName")`.
///
/// The optional attribute `#[pallet::getter(fn $my_getter_fn_name)]` allows to define a
/// getter function on `Pallet`.
///
/// The optional attribute `#[pallet::storage_prefix = "SomeName"]` allow to define the storage
/// prefix to use, see how `Prefix` generic is implemented above.
///
/// E.g:
/// ```ignore
/// #[pallet::storage]
/// #[pallet::storage_prefix = "foo"]
/// #[pallet::getter(fn my_storage)]
/// pub(super) type MyStorage<T> = StorageMap<Hasher = Blake2_128Concat, Key = u32, Value = u32>;
/// ```
/// or
/// ```ignore
/// #[pallet::storage]
/// #[pallet::getter(fn my_storage)]
/// pub(super) type MyStorage<T> = StorageMap<_, Blake2_128Concat, u32, u32>;
/// ```
///
/// The optional attribute `#[pallet::unbounded]` allows to declare the storage as unbounded.
/// When implementating the storage info (when `#[pallet::generate_storage_info]` is specified
/// on the pallet struct placeholder), the size of the storage will be declared as unbounded.
/// This can be useful for storage which can never go into PoV (Proof of Validity).
///
/// The optional attributes `#[cfg(..)]` allow conditional compilation for the storage.
///
/// E.g:
/// ```ignore
/// #[cfg(feature = "my-feature")]
/// #[pallet::storage]
/// pub(super) type MyStorage<T> = StorageValue<Value = u32>;
/// ```
///
/// All the `cfg` attributes are automatically copied to the items generated for the storage,
/// i.e. the getter, storage prefix, and the metadata element etc.
///
/// NOTE: If the `QueryKind` generic parameter is still generic at this stage or is using some
/// type alias then the generation of the getter might fail. In this case the getter can be
/// implemented manually.
///
/// NOTE: The generic `Hasher` must implement the [`StorageHasher`] trait (or the type is not
/// usable at all). We use [`StorageHasher::METADATA`] for the metadata of the hasher of the
/// storage item. Thus generic hasher is supported.
///
/// ### Macro expansion
///
/// For each storage item the macro generates a struct named
/// `_GeneratedPrefixForStorage$NameOfStorage`, and implements
/// [`StorageInstance`](traits::StorageInstance) on it using the pallet and storage name. It
/// then uses it as the first generic of the aliased type.
/// For `CountedStorageMap`, `CountedStorageMapInstance` is implemented, and another similar
/// struct is generated.
///
/// For named generic, the macro will reorder the generics, and remove the names.
///
/// The macro implements the function `storage_metadata` on `Pallet` implementing the metadata
/// for all storage items based on their kind:
/// * for a storage value, the type of the value is copied into the metadata
/// * for a storage map, the type of the values and the key's type is copied into the metadata
/// * for a storage double map, the type of the values, and the types of key1 and key2 are
///   copied into the metadata.
///
/// # Type value: `#[pallet::type_value]` optional
///
/// Helper to define a struct implementing `Get` trait. To ease use of storage types.
/// This attribute can be used multiple time.
///
/// Item is defined as
/// ```ignore
/// #[pallet::type_value]
/// fn $MyDefaultName<$some_generic>() -> $default_type $optional_where_clause { $expr }
/// ```
/// I.e.: a function definition with generics none or `T: Config` and a returned type.
///
/// E.g.:
/// ```ignore
/// #[pallet::type_value]
/// fn MyDefault<T: Config>() -> T::Balance { 3.into() }
/// ```
///
/// NOTE: This attribute is meant to be used alongside `#[pallet::storage]` to defined some
/// specific default value in storage.
///
/// ### Macro expansion
///
/// Macro renames the function to some internal name, generate a struct with the original name
/// of the function and its generic, and implement `Get<$ReturnType>` by calling the user
/// defined function.
///
/// # Genesis config: `#[pallet::genesis_config]` optional
///
/// Allow to define the genesis configuration of the pallet.
///
/// Item is defined as either an enum or a struct.
/// It needs to be public and implement trait GenesisBuild with `#[pallet::genesis_build]`.
/// The type generics is constrained to be either none, or `T` or `T: Config`.
///
/// E.g:
/// ```ignore
/// #[pallet::genesis_config]
/// pub struct GenesisConfig<T: Config> {
/// 	_myfield: BalanceOf<T>,
/// }
/// ```
///
/// ### Macro expansion
///
/// Macro will add the following attribute on it:
/// * `#[cfg(feature = "std")]`
/// * `#[derive(Serialize, Deserialize)]`
/// * `#[serde(rename_all = "camelCase")]`
/// * `#[serde(deny_unknown_fields)]`
/// * `#[serde(bound(serialize = ""))]`
/// * `#[serde(bound(deserialize = ""))]`
///
/// # Genesis build: `#[pallet::genesis_build]` optional
///
/// Allow to define how genesis_configuration is built.
///
/// Item is defined as
/// ```ignore
/// #[pallet::genesis_build]
/// impl<T: Config> GenesisBuild<T> for GenesisConfig<$maybe_generics> {
/// 	fn build(&self) { $expr }
/// }
/// ```
/// I.e. a rust trait implementation with generic `T: Config`, of trait `GenesisBuild<T>` on
/// type `GenesisConfig` with generics none or `T`.
///
/// E.g.:
/// ```ignore
/// #[pallet::genesis_build]
/// impl<T: Config> GenesisBuild<T> for GenesisConfig {
/// 	fn build(&self) {}
/// }
/// ```
///
/// ### Macro expansion
///
/// Macro will add the following attribute on it:
/// * `#[cfg(feature = "std")]`
///
/// Macro will implement `sp_runtime::BuildModuleGenesisStorage` using `()` as second generic
/// for non-instantiable pallets.
///
/// # Inherent: `#[pallet::inherent]` optional
///
/// Allow the pallet to provide some inherent:
///
/// Item is defined as:
/// ```ignore
/// #[pallet::inherent]
/// impl<T: Config> ProvideInherent for Pallet<T> {
/// 	// ... regular trait implementation
/// }
/// ```
/// I.e. a trait implementation with bound `T: Config`, of trait `ProvideInherent` for type
/// `Pallet<T>`, and some optional where clause.
///
/// ### Macro expansion
///
/// Macro make currently no use of this information, but it might use this information in the
/// future to give information directly to construct_runtime.
///
/// # Validate unsigned: `#[pallet::validate_unsigned]` optional
///
/// Allow the pallet to validate some unsigned transaction:
///
/// Item is defined as:
/// ```ignore
/// #[pallet::validate_unsigned]
/// impl<T: Config> ValidateUnsigned for Pallet<T> {
/// 	// ... regular trait implementation
/// }
/// ```
/// I.e. a trait implementation with bound `T: Config`, of trait `ValidateUnsigned` for type
/// `Pallet<T>`, and some optional where clause.
///
/// NOTE: There is also `sp_runtime::traits::SignedExtension` that can be used to add some
/// specific logic for transaction validation.
///
/// ### Macro expansion
///
/// Macro make currently no use of this information, but it might use this information in the
/// future to give information directly to construct_runtime.
///
/// # Origin: `#[pallet::origin]` optional
///
/// Allow to define some origin for the pallet.
///
/// Item must be either a type alias or an enum or a struct. It needs to be public.
///
/// E.g.:
/// ```ignore
/// #[pallet::origin]
/// pub struct Origin<T>(PhantomData<(T)>);
/// ```
///
/// **WARNING**: modifying origin changes the outer runtime origin. This outer runtime origin
/// can be stored on-chain (e.g. in pallet-scheduler), thus any change must be done with care
/// as it might require some migration.
///
/// NOTE: for instantiable pallet, origin must be generic over T and I.
///
/// # General notes on instantiable pallet
///
/// An instantiable pallet is one where Config is generic, i.e. `Config<I>`. This allow runtime
/// to implement multiple instance of the pallet, by using different type for the generic.
/// This is the sole purpose of the generic `I`.
/// But because `PalletInfo` requires `Pallet` placeholder to be static it is important to
/// bound `'static` whenever `PalletInfo` can be used.
/// And in order to have instantiable pallet usable as a regular pallet without instance, it is
/// important to bound `= ()` on every types.
///
/// Thus impl bound look like `impl<T: Config<I>, I: 'static>`, and types look like
/// `SomeType<T, I=()>` or `SomeType<T: Config<I>, I: 'static = ()>`.
///
/// # Example for pallet without instance.
///
/// ```
/// pub use pallet::*; // reexport in crate namespace for `construct_runtime!`
///
/// #[frame_support::pallet]
/// // NOTE: The name of the pallet is provided by `construct_runtime` and is used as
/// // the unique identifier for the pallet's storage. It is not defined in the pallet itself.
/// pub mod pallet {
/// 	use frame_support::pallet_prelude::*; // Import various types used in the pallet definition
/// 	use frame_system::pallet_prelude::*; // Import some system helper types.
///
/// 	type BalanceOf<T> = <T as Config>::Balance;
///
/// 	// Define the generic parameter of the pallet
/// 	// The macro parses `#[pallet::constant]` attributes and uses them to generate metadata
/// 	// for the pallet's constants.
/// 	#[pallet::config]
/// 	pub trait Config: frame_system::Config {
/// 		#[pallet::constant] // put the constant in metadata
/// 		type MyGetParam: Get<u32>;
/// 		type Balance: Parameter + MaxEncodedLen + From<u8>;
/// 		type Event: From<Event<Self>> + IsType<<Self as frame_system::Config>::Event>;
/// 	}
///
/// 	// Define some additional constant to put into the constant metadata.
/// 	#[pallet::extra_constants]
/// 	impl<T: Config> Pallet<T> {
/// 		/// Some description
/// 		fn exra_constant_name() -> u128 { 4u128 }
/// 	}
///
/// 	// Define the pallet struct placeholder, various pallet function are implemented on it.
/// 	#[pallet::pallet]
/// 	#[pallet::generate_store(pub(super) trait Store)]
/// 	pub struct Pallet<T>(_);
///
/// 	// Implement the pallet hooks.
/// 	#[pallet::hooks]
/// 	impl<T: Config> Hooks<BlockNumberFor<T>> for Pallet<T> {
/// 		fn on_initialize(_n: BlockNumberFor<T>) -> Weight {
/// 			unimplemented!();
/// 		}
///
/// 		// can implement also: on_finalize, on_runtime_upgrade, offchain_worker, ...
/// 		// see `Hooks` trait
/// 	}
///
/// 	// Declare Call struct and implement dispatchables.
/// 	//
/// 	// WARNING: Each parameter used in functions must implement: Clone, Debug, Eq, PartialEq,
/// 	// Codec.
/// 	//
/// 	// The macro parses `#[pallet::compact]` attributes on function arguments and implements
/// 	// the `Call` encoding/decoding accordingly.
/// 	#[pallet::call]
/// 	impl<T: Config> Pallet<T> {
/// 		/// Doc comment put in metadata
/// 		#[pallet::weight(0)] // Defines weight for call (function parameters are in scope)
/// 		pub fn toto(
/// 			origin: OriginFor<T>,
/// 			#[pallet::compact] _foo: u32,
/// 		) -> DispatchResultWithPostInfo {
/// 			let _ = origin;
/// 			unimplemented!();
/// 		}
/// 	}
///
/// 	// Declare the pallet `Error` enum (this is optional).
/// 	// The macro generates error metadata using the doc comment on each variant.
/// 	#[pallet::error]
/// 	pub enum Error<T> {
/// 		/// doc comment put into metadata
/// 		InsufficientProposersBalance,
/// 	}
///
/// 	// Declare pallet Event enum (this is optional).
/// 	//
/// 	// WARNING: Each type used in variants must implement: Clone, Debug, Eq, PartialEq, Codec.
/// 	//
/// 	// The macro generates event metadata, and derive Clone, Debug, Eq, PartialEq and Codec
/// 	#[pallet::event]
/// 	// Generate a funciton on Pallet to deposit an event.
/// 	#[pallet::generate_deposit(pub(super) fn deposit_event)]
/// 	pub enum Event<T: Config> {
/// 		/// doc comment put in metadata
/// 		// `<T as frame_system::Config>::AccountId` is not defined in metadata list, the last
/// 		// Thus the metadata is `<T as frame_system::Config>::AccountId`.
/// 		Proposed(<T as frame_system::Config>::AccountId),
/// 		/// doc
/// 		// here metadata will be `Balance` as define in metadata list
/// 		Spending(BalanceOf<T>),
/// 		// here metadata will be `Other` as define in metadata list
/// 		Something(u32),
/// 	}
///
/// 	// Define a struct which implements `frame_support::traits::Get<T::Balance>` (optional).
/// 	#[pallet::type_value]
/// 	pub(super) fn MyDefault<T: Config>() -> T::Balance { 3.into() }
///
/// 	// Declare a storage item. Any amount of storage items can be declared (optional).
/// 	//
/// 	// Is expected either `StorageValue`, `StorageMap` or `StorageDoubleMap`.
/// 	// The macro generates the prefix type and replaces the first generic `_`.
/// 	//
/// 	// The macro expands the metadata for the storage item with the type used:
/// 	// * for a storage value the type of the value is copied into the metadata
/// 	// * for a storage map the type of the values and the type of the key is copied into the metadata
/// 	// * for a storage double map the types of the values and keys are copied into the
/// 	//   metadata.
/// 	//
/// 	// NOTE: The generic `Hasher` must implement the `StorageHasher` trait (or the type is not
/// 	// usable at all). We use [`StorageHasher::METADATA`] for the metadata of the hasher of the
/// 	// storage item. Thus generic hasher is supported.
/// 	#[pallet::storage]
/// 	pub(super) type MyStorageValue<T: Config> =
/// 		StorageValue<Value = T::Balance, QueryKind = ValueQuery, OnEmpty = MyDefault<T>>;
///
/// 	// Another storage declaration
/// 	#[pallet::storage]
/// 	#[pallet::getter(fn my_storage)]
/// 	#[pallet::storage_prefix = "SomeOtherName"]
/// 	pub(super) type MyStorage<T> =
/// 		StorageMap<Hasher = Blake2_128Concat, Key = u32, Value = u32>;
///
/// 	// Declare the genesis config (optional).
/// 	//
/// 	// The macro accepts either a struct or an enum; it checks that generics are consistent.
/// 	//
/// 	// Type must implement the `Default` trait.
/// 	#[pallet::genesis_config]
/// 	#[derive(Default)]
/// 	pub struct GenesisConfig {
/// 		_myfield: u32,
/// 	}
///
/// 	// Declare genesis builder. (This is need only if GenesisConfig is declared)
/// 	#[pallet::genesis_build]
/// 	impl<T: Config> GenesisBuild<T> for GenesisConfig {
/// 		fn build(&self) {}
/// 	}
///
/// 	// Declare a pallet origin (this is optional).
/// 	//
/// 	// The macro accept type alias or struct or enum, it checks generics are consistent.
/// 	#[pallet::origin]
/// 	pub struct Origin<T>(PhantomData<T>);
///
/// 	// Declare validate_unsigned implementation (this is optional).
/// 	#[pallet::validate_unsigned]
/// 	impl<T: Config> ValidateUnsigned for Pallet<T> {
/// 		type Call = Call<T>;
/// 		fn validate_unsigned(
/// 			source: TransactionSource,
/// 			call: &Self::Call
/// 		) -> TransactionValidity {
/// 			Err(TransactionValidityError::Invalid(InvalidTransaction::Call))
/// 		}
/// 	}
///
/// 	// Declare inherent provider for pallet (this is optional).
/// 	#[pallet::inherent]
/// 	impl<T: Config> ProvideInherent for Pallet<T> {
/// 		type Call = Call<T>;
/// 		type Error = InherentError;
///
/// 		const INHERENT_IDENTIFIER: InherentIdentifier = INHERENT_IDENTIFIER;
///
/// 		fn create_inherent(_data: &InherentData) -> Option<Self::Call> {
/// 			unimplemented!();
/// 		}
///
/// 		fn is_inherent(_call: &Self::Call) -> bool {
/// 			unimplemented!();
/// 		}
/// 	}
///
/// 	// Regular rust code needed for implementing ProvideInherent trait
///
/// 	#[derive(codec::Encode, sp_runtime::RuntimeDebug)]
/// 	#[cfg_attr(feature = "std", derive(codec::Decode))]
/// 	pub enum InherentError {
/// 	}
///
/// 	impl sp_inherents::IsFatalError for InherentError {
/// 		fn is_fatal_error(&self) -> bool {
/// 			unimplemented!();
/// 		}
/// 	}
///
/// 	pub const INHERENT_IDENTIFIER: sp_inherents::InherentIdentifier = *b"testpall";
/// }
/// ```
///
/// # Example for pallet with instance.
///
/// ```
/// pub use pallet::*;
///
/// #[frame_support::pallet]
/// pub mod pallet {
/// 	use frame_support::pallet_prelude::*;
/// 	use frame_system::pallet_prelude::*;
///
/// 	type BalanceOf<T, I = ()> = <T as Config<I>>::Balance;
///
/// 	#[pallet::config]
/// 	pub trait Config<I: 'static = ()>: frame_system::Config {
/// 		#[pallet::constant]
/// 		type MyGetParam: Get<u32>;
/// 		type Balance: Parameter + MaxEncodedLen + From<u8>;
/// 		type Event: From<Event<Self, I>> + IsType<<Self as frame_system::Config>::Event>;
/// 	}
///
/// 	#[pallet::extra_constants]
/// 	impl<T: Config<I>, I: 'static> Pallet<T, I> {
/// 		/// Some description
/// 		fn exra_constant_name() -> u128 { 4u128 }
/// 	}
///
/// 	#[pallet::pallet]
/// 	#[pallet::generate_store(pub(super) trait Store)]
/// 	pub struct Pallet<T, I = ()>(PhantomData<(T, I)>);
///
/// 	#[pallet::hooks]
/// 	impl<T: Config<I>, I: 'static> Hooks<BlockNumberFor<T>> for Pallet<T, I> {
/// 	}
///
/// 	#[pallet::call]
/// 	impl<T: Config<I>, I: 'static> Pallet<T, I> {
/// 		/// Doc comment put in metadata
/// 		#[pallet::weight(0)]
/// 		pub fn toto(origin: OriginFor<T>, #[pallet::compact] _foo: u32) -> DispatchResultWithPostInfo {
/// 			let _ = origin;
/// 			unimplemented!();
/// 		}
/// 	}
///
/// 	#[pallet::error]
/// 	pub enum Error<T, I = ()> {
/// 		/// doc comment put into metadata
/// 		InsufficientProposersBalance,
/// 	}
///
/// 	#[pallet::event]
/// 	#[pallet::generate_deposit(pub(super) fn deposit_event)]
/// 	pub enum Event<T: Config<I>, I: 'static = ()> {
/// 		/// doc comment put in metadata
/// 		Proposed(<T as frame_system::Config>::AccountId),
/// 		/// doc
/// 		Spending(BalanceOf<T, I>),
/// 		Something(u32),
/// 	}
///
/// 	#[pallet::type_value]
/// 	pub(super) fn MyDefault<T: Config<I>, I: 'static>() -> T::Balance { 3.into() }
///
/// 	#[pallet::storage]
/// 	pub(super) type MyStorageValue<T: Config<I>, I: 'static = ()> =
/// 		StorageValue<Value = T::Balance, QueryKind = ValueQuery, OnEmpty = MyDefault<T, I>>;
///
/// 	#[pallet::storage]
/// 	#[pallet::getter(fn my_storage)]
/// 	#[pallet::storage_prefix = "SomeOtherName"]
/// 	pub(super) type MyStorage<T, I = ()> =
/// 		StorageMap<Hasher = Blake2_128Concat, Key = u32, Value = u32>;
///
/// 	#[pallet::genesis_config]
/// 	#[derive(Default)]
/// 	pub struct GenesisConfig {
/// 		_myfield: u32,
/// 	}
///
/// 	#[pallet::genesis_build]
/// 	impl<T: Config<I>, I: 'static> GenesisBuild<T, I> for GenesisConfig {
/// 		fn build(&self) {}
/// 	}
///
/// 	#[pallet::origin]
/// 	pub struct Origin<T, I = ()>(PhantomData<(T, I)>);
///
/// 	#[pallet::validate_unsigned]
/// 	impl<T: Config<I>, I: 'static> ValidateUnsigned for Pallet<T, I> {
/// 		type Call = Call<T, I>;
/// 		fn validate_unsigned(
/// 			source: TransactionSource,
/// 			call: &Self::Call
/// 		) -> TransactionValidity {
/// 			Err(TransactionValidityError::Invalid(InvalidTransaction::Call))
/// 		}
/// 	}
///
/// 	#[pallet::inherent]
/// 	impl<T: Config<I>, I: 'static> ProvideInherent for Pallet<T, I> {
/// 		type Call = Call<T, I>;
/// 		type Error = InherentError;
///
/// 		const INHERENT_IDENTIFIER: InherentIdentifier = INHERENT_IDENTIFIER;
///
/// 		fn create_inherent(_data: &InherentData) -> Option<Self::Call> {
/// 			unimplemented!();
/// 		}
///
/// 		fn is_inherent(_call: &Self::Call) -> bool {
/// 			unimplemented!();
/// 		}
/// 	}
///
/// 	// Regular rust code needed for implementing ProvideInherent trait
///
/// 	#[derive(codec::Encode, sp_runtime::RuntimeDebug)]
/// 	#[cfg_attr(feature = "std", derive(codec::Decode))]
/// 	pub enum InherentError {
/// 	}
///
/// 	impl sp_inherents::IsFatalError for InherentError {
/// 		fn is_fatal_error(&self) -> bool {
/// 			unimplemented!();
/// 		}
/// 	}
///
/// 	pub const INHERENT_IDENTIFIER: sp_inherents::InherentIdentifier = *b"testpall";
/// }
/// ```
///
/// ## Upgrade guidelines:
///
/// 1. Export the metadata of the pallet for later checks
///     - run your node with the pallet active
///     - query the metadata using the `state_getMetadata` RPC and curl, or use `subsee -p
///       <PALLET_NAME> > meta.json`
/// 2. generate the template upgrade for the pallet provided by decl_storage
///     with environment variable `PRINT_PALLET_UPGRADE`:
///     `PRINT_PALLET_UPGRADE=1 cargo check -p my_pallet` This template can be
///     used as information it contains all information for storages, genesis
///     config and genesis build.
/// 3. reorganize pallet to have trait `Config`, `decl_*` macros, `ValidateUnsigned`,
/// 	`ProvideInherent`, `Origin` all together in one file. Suggested order:
/// 	* Config,
/// 	* decl_module,
/// 	* decl_event,
/// 	* decl_error,
/// 	* decl_storage,
/// 	* origin,
/// 	* validate_unsigned,
/// 	* provide_inherent,
/// 	so far it should compile and all be correct.
/// 4. start writing the new pallet module
/// 	```ignore
/// 	pub use pallet::*;
///
/// 	#[frame_support::pallet]
/// 	pub mod pallet {
/// 		use frame_support::pallet_prelude::*;
/// 		use frame_system::pallet_prelude::*;
/// 		use super::*;
///
/// 		#[pallet::pallet]
/// 		#[pallet::generate_store($visibility_of_trait_store trait Store)]
/// 		// NOTE: if the visibility of trait store is private but you want to make it available
/// 		// in super, then use `pub(super)` or `pub(crate)` to make it available in crate.
/// 		pub struct Pallet<T>(_);
/// 		// pub struct Pallet<T, I = ()>(PhantomData<T>); // for instantiable pallet
/// 	}
/// 	```
/// 5. **migrate Config**: move trait into the module with
/// 	* all const in decl_module to `#[pallet::constant]`
/// 	* add bound `IsType<<Self as frame_system::Config>::Event>` to `type Event`
/// 7. **migrate decl_module**: write:
/// 	```ignore
/// 	#[pallet::hooks]
/// 	impl<T: Config> Hooks for Pallet<T> {
/// 	}
/// 	```
/// 	and write inside
/// 	`on_initialize`, `on_finalize`, `on_runtime_upgrade`, `offchain_worker`, `integrity_test`.
///
/// 	then write:
/// 	```ignore
/// 	#[pallet::call]
/// 	impl<T: Config> Pallet<T> {
/// 	}
/// 	```
/// 	and write inside all the calls in decl_module with a few changes in the signature:
/// 	- origin must now be written completely, e.g. `origin: OriginFor<T>`
/// 	- result type must be `DispatchResultWithPostInfo`, you need to write it and also you
///    might
/// 	need to put `Ok(().into())` at the end or the function.
/// 	- `#[compact]` must now be written `#[pallet::compact]`
/// 	- `#[weight = ..]` must now be written `#[pallet::weight(..)]`
///
/// 7. **migrate event**:
/// 	rewrite as a simple enum under with the attribute `#[pallet::event]`,
/// 	use `#[pallet::generate_deposit($vis fn deposit_event)]` to generate deposit_event,
/// 8. **migrate error**: rewrite it with attribute `#[pallet::error]`.
/// 9. **migrate storage**:
/// 	decl_storage provide an upgrade template (see 3.). All storages, genesis config, genesis
/// 	build and default implementation of genesis config can be taken from it directly.
///
/// 	Otherwise here is the manual process:
///
/// 	first migrate the genesis logic. write:
/// 	```ignore
/// 	#[pallet::genesis_config]
/// 	struct GenesisConfig {
/// 		// fields of add_extra_genesis
/// 	}
/// 	impl Default for GenesisConfig {
/// 		// type default or default provided for fields
/// 	}
/// 	#[pallet::genesis_build]
/// 	impl<T: Config> GenesisBuild<T> for GenesisConfig {
/// 	// for instantiable pallet:
/// 	// `impl<T: Config, I: 'static> GenesisBuild<T, I> for GenesisConfig {
/// 		fn build() {
/// 			// The add_extra_genesis build logic
/// 		}
/// 	}
/// 	```
/// 	for each storages, if it contains config(..) then add a fields, and make its default to the
/// 	value in `= ..;` or the type default if none, if it contains no build then also add the
/// 	logic to build the value.
/// 	for each storages if it contains build(..) then add the logic to genesis_build.
///
/// 	NOTE: in decl_storage: is executed first the individual config and build and at the end the
/// 	add_extra_genesis build
///
/// 	Once this is done you can migrate storage individually, a few notes:
/// 	- for private storage use `pub(crate) type ` or `pub(super) type` or nothing,
/// 	- for storage with `get(fn ..)` use `#[pallet::getter(fn ...)]`
/// 	- for storage with value being `Option<$something>` make generic `Value` being
///    `$something`
/// 		and generic `QueryKind` being `OptionQuery` (note: this is default). Otherwise make
/// 		`Value` the complete value type and `QueryKind` being `ValueQuery`.
/// 	- for storage with default value: `= $expr;` provide some specific OnEmpty generic. To do
///    so
/// 		use of `#[pallet::type_value]` to generate the wanted struct to put.
/// 		example: `MyStorage: u32 = 3u32` would be written:
/// 		```ignore
/// 		#[pallet::type_value] fn MyStorageOnEmpty() -> u32 { 3u32 }
/// 		#[pallet::storage]
/// 		pub(super) type MyStorage<T> = StorageValue<_, u32, ValueQuery, MyStorageOnEmpty>;
/// 		```
///
/// 	NOTE: `decl_storage` also generates functions `assimilate_storage` and `build_storage`
/// 	directly on GenesisConfig, those are sometimes used in tests. In order not to break they
/// 	can be implemented manually, one can implement those functions by calling `GenesisBuild`
/// 	implementation.
///
/// 10. **migrate origin**: move the origin to the pallet module under `#[pallet::origin]`
/// 11. **migrate validate_unsigned**: move the `ValidateUnsigned` implementation to the pallet
/// 	module under `#[pallet::validate_unsigned]`
/// 12. **migrate provide_inherent**: move the `ProvideInherent` implementation to the pallet
/// 	module under `#[pallet::inherent]`
/// 13. rename the usage of `Module` to `Pallet` inside the crate.
/// 14. migration is done, now double check migration with the checking migration guidelines.
///
/// ## Checking upgrade guidelines:
///
/// * compare metadata. Use [subsee](https://github.com/ascjones/subsee) to fetch the metadata
/// and do a diff of the resulting json before and after migration. This checks for:
/// 	* call, names, signature, docs
/// 	* event names, docs
/// 	* error names, docs
/// 	* storage names, hasher, prefixes, default value
/// 	* error , error, constant,
/// * manually check that:
/// 	* `Origin` is moved inside the macro under `#[pallet::origin]` if it exists
/// 	* `ValidateUnsigned` is moved inside the macro under `#[pallet::validate_unsigned)]` if it
///    exists
/// 	* `ProvideInherent` is moved inside macro under `#[pallet::inherent)]` if it exists
/// 	* `on_initialize`/`on_finalize`/`on_runtime_upgrade`/`offchain_worker` are moved to
///    `Hooks`
/// 		implementation
/// 	* storages with `config(..)` are converted to `GenesisConfig` field, and their default is
/// 		`= $expr;` if the storage have default value
/// 	* storages with `build($expr)` or `config(..)` are built in `GenesisBuild::build`
/// 	* `add_extra_genesis` fields are converted to `GenesisConfig` field with their correct
/// 		default if specified
/// 	* `add_extra_genesis` build is written into `GenesisBuild::build`
/// * storage items defined with [`pallet`] use the name of the pallet provided by
/// 	[`traits::PalletInfo::name`] as `pallet_prefix` (in `decl_storage`, storage items used the
/// 	`pallet_prefix` given as input of `decl_storage` with the syntax `as Example`).
/// 	Thus a runtime using the pallet must be careful with this change.
/// 	To handle this change:
/// 	* either ensure that the name of the pallet given to `construct_runtime!` is the same
/// 		as the name the pallet was giving to `decl_storage`,
/// 	* or do a storage migration from the old prefix used to the new prefix used.
///
/// 	NOTE: The prefixes used by storage items are in the metadata. Thus, ensuring the metadata
/// hasn't 	changed does ensure that the `pallet_prefix`s used by the storage items haven't
/// changed.
///
/// # Notes when macro fails to show proper error message spans:
///
/// Rustc loses span for some macro input. Some tips to fix it:
/// * do not use inner attribute:
/// 	```ignore
/// 	#[pallet]
/// 	pub mod pallet {
/// 		//! This inner attribute will make span fail
/// 		..
/// 	}
/// 	```
/// * use the newest nightly possible.
pub use frame_support_procedural::pallet;<|MERGE_RESOLUTION|>--- conflicted
+++ resolved
@@ -124,18 +124,16 @@
 #[cfg(feature = "std")]
 macro_rules! bounded_vec {
 	($ ($values:expr),* ) => {
-<<<<<<< HEAD
 		{
-			// bring in `vec` and `try_into`.
-			use $crate::sp_std::prelude::*;
+			use $crate::sp_std::convert::TryInto as _;
 			$crate::sp_std::vec![$($values),*].try_into().unwrap()
 		}
-=======
-		$crate::sp_std::vec![$($values),*].try_into().unwrap()
 	};
 	( $value:expr ; $repetition:expr ) => {
-		$crate::sp_std::vec![$value ; $repetition].try_into().unwrap()
->>>>>>> ac7fc125
+		{
+			use $crate::sp_std::convert::TryInto as _;
+			$crate::sp_std::vec![$value ; $repetition].try_into().unwrap()
+		}
 	}
 }
 
