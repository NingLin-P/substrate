// This file is part of Substrate.

// Copyright (C) 2019-2021 Parity Technologies (UK) Ltd.
// SPDX-License-Identifier: Apache-2.0

// Licensed under the Apache License, Version 2.0 (the "License");
// you may not use this file except in compliance with the License.
// You may obtain a copy of the License at
//
// 	http://www.apache.org/licenses/LICENSE-2.0
//
// Unless required by applicable law or agreed to in writing, software
// distributed under the License is distributed on an "AS IS" BASIS,
// WITHOUT WARRANTIES OR CONDITIONS OF ANY KIND, either express or implied.
// See the License for the specific language governing permissions and
// limitations under the License.

//! Node-specific RPC methods for interaction with contracts.

#![warn(unused_crate_dependencies)]

use std::{marker::PhantomData, sync::Arc};

use anyhow::anyhow;
use codec::Codec;
<<<<<<< HEAD
use jsonrpsee::{
	proc_macros::rpc,
	types::{
		async_trait,
		error::{CallError, Error as JsonRpseeError},
		RpcResult,
	},
};
use pallet_contracts_primitives::{Code, ContractExecResult, ContractInstantiateResult};
=======
use jsonrpc_core::{Error, ErrorCode, Result};
use jsonrpc_derive::rpc;
use pallet_contracts_primitives::{
	Code, CodeUploadResult, ContractExecResult, ContractInstantiateResult,
};
>>>>>>> 95853fb2
use serde::{Deserialize, Serialize};
use serde_json::value::to_raw_value;
use sp_api::ProvideRuntimeApi;
use sp_blockchain::HeaderBackend;
use sp_core::{Bytes, H256};
use sp_rpc::number::NumberOrHex;
use sp_runtime::{
	generic::BlockId,
	traits::{self, Block as BlockT, Header as HeaderT},
};

pub use pallet_contracts_rpc_runtime_api::ContractsApi as ContractsRuntimeApi;

const RUNTIME_ERROR: i32 = 1;
const CONTRACT_DOESNT_EXIST: i32 = 2;

pub type Weight = u64;

/// A rough estimate of how much gas a decent hardware consumes per second,
/// using native execution.
/// This value is used to set the upper bound for maximal contract calls to
/// prevent blocking the RPC for too long.
///
/// As 1 gas is equal to 1 weight we base this on the conducted benchmarks which
/// determined runtime weights:
/// <https://github.com/paritytech/substrate/pull/5446>
const GAS_PER_SECOND: Weight = 1_000_000_000_000;

/// The maximum amount of weight that the call and instantiate rpcs are allowed to consume.
/// This puts a ceiling on the weight limit that is supplied to the rpc as an argument.
const GAS_LIMIT: Weight = 5 * GAS_PER_SECOND;

/// A private newtype for converting `ContractAccessError` into an RPC error.
struct ContractAccessError(pallet_contracts_primitives::ContractAccessError);

impl From<ContractAccessError> for JsonRpseeError {
	fn from(e: ContractAccessError) -> Self {
		use pallet_contracts_primitives::ContractAccessError::*;
		match e.0 {
			DoesntExist => CallError::Custom {
				code: CONTRACT_DOESNT_EXIST,
				message: "The specified contract doesn't exist.".into(),
				data: None,
			}
			.into(),
		}
	}
}

/// A struct that encodes RPC parameters required for a call to a smart-contract.
#[derive(Serialize, Deserialize)]
#[serde(rename_all = "camelCase")]
#[serde(deny_unknown_fields)]
pub struct CallRequest<AccountId> {
	origin: AccountId,
	dest: AccountId,
	value: NumberOrHex,
	gas_limit: NumberOrHex,
	storage_deposit_limit: Option<NumberOrHex>,
	input_data: Bytes,
}

/// A struct that encodes RPC parameters required to instantiate a new smart-contract.
#[derive(Serialize, Deserialize)]
#[serde(rename_all = "camelCase")]
#[serde(deny_unknown_fields)]
pub struct InstantiateRequest<AccountId, Hash> {
	origin: AccountId,
	value: NumberOrHex,
	gas_limit: NumberOrHex,
	storage_deposit_limit: Option<NumberOrHex>,
	code: Code<Hash>,
	data: Bytes,
	salt: Bytes,
}

/// A struct that encodes RPC parameters required for a call to upload a new code.
#[derive(Serialize, Deserialize)]
#[serde(rename_all = "camelCase")]
#[serde(deny_unknown_fields)]
pub struct CodeUploadRequest<AccountId> {
	origin: AccountId,
	code: Bytes,
	storage_deposit_limit: Option<NumberOrHex>,
}

/// Contracts RPC methods.
<<<<<<< HEAD
#[rpc(client, server, namespace = "contracts")]
pub trait ContractsApi<BlockHash, BlockNumber, AccountId, Balance, Hash> {
=======
#[rpc]
pub trait ContractsApi<BlockHash, BlockNumber, AccountId, Balance, Hash>
where
	Balance: Copy + TryFrom<NumberOrHex> + Into<NumberOrHex>,
{
>>>>>>> 95853fb2
	/// Executes a call to a contract.
	///
	/// This call is performed locally without submitting any transactions. Thus executing this
	/// won't change any state. Nonetheless, the calling state-changing contracts is still possible.
	///
<<<<<<< HEAD
	/// This method is useful for calling getter-like methods on contracts.
	#[method(name = "call")]
=======
	/// This method is useful for calling getter-like methods on contracts or to dry-run a
	/// a contract call in order to determine the `gas_limit`.
	#[rpc(name = "contracts_call")]
>>>>>>> 95853fb2
	fn call(
		&self,
		call_request: CallRequest<AccountId>,
		at: Option<BlockHash>,
<<<<<<< HEAD
	) -> RpcResult<ContractExecResult>;
=======
	) -> Result<ContractExecResult<Balance>>;
>>>>>>> 95853fb2

	/// Instantiate a new contract.
	///
	/// This instantiate is performed locally without submitting any transactions. Thus the contract
	/// is not actually created.
	///
	/// This method is useful for UIs to dry-run contract instantiations.
	#[method(name = "instantiate")]
	fn instantiate(
		&self,
		instantiate_request: InstantiateRequest<AccountId, Hash>,
		at: Option<BlockHash>,
<<<<<<< HEAD
	) -> RpcResult<ContractInstantiateResult<AccountId>>;
=======
	) -> Result<ContractInstantiateResult<AccountId, Balance>>;

	/// Upload new code without instantiating a contract from it.
	///
	/// This upload is performed locally without submitting any transactions. Thus executing this
	/// won't change any state.
	///
	/// This method is useful for UIs to dry-run code upload.
	#[rpc(name = "contracts_upload_code")]
	fn upload_code(
		&self,
		upload_request: CodeUploadRequest<AccountId>,
		at: Option<BlockHash>,
	) -> Result<CodeUploadResult<Hash, Balance>>;
>>>>>>> 95853fb2

	/// Returns the value under a specified storage `key` in a contract given by `address` param,
	/// or `None` if it is not set.
	#[method(name = "getStorage")]
	fn get_storage(
		&self,
		address: AccountId,
		key: H256,
		at: Option<BlockHash>,
	) -> RpcResult<Option<Bytes>>;
}

/// Contracts RPC methods.
pub struct ContractsRpc<Client, Block> {
	client: Arc<Client>,
	_marker: PhantomData<Block>,
}

impl<Client, Block> ContractsRpc<Client, Block> {
	/// Create new `Contracts` with the given reference to the client.
	pub fn new(client: Arc<Client>) -> Self {
		Self { client, _marker: Default::default() }
	}
}

#[async_trait]
impl<Client, Block, AccountId, Balance, Hash>
	ContractsApiServer<
		<Block as BlockT>::Hash,
		<<Block as BlockT>::Header as HeaderT>::Number,
		AccountId,
		Balance,
		Hash,
	> for ContractsRpc<Client, Block>
where
	Block: BlockT,
	Client: Send + Sync + 'static + ProvideRuntimeApi<Block> + HeaderBackend<Block>,
	Client::Api: ContractsRuntimeApi<
		Block,
		AccountId,
		Balance,
		<<Block as BlockT>::Header as HeaderT>::Number,
		Hash,
	>,
<<<<<<< HEAD
	AccountId: traits::MaybeSerializeDeserialize + Codec + Send + Sync + 'static,
	Balance: Codec + TryFrom<NumberOrHex> + Send + Sync + 'static,
	Hash: traits::MaybeSerializeDeserialize + Codec + Send + Sync + 'static,
=======
	AccountId: Codec,
	Balance: Codec + Copy + TryFrom<NumberOrHex> + Into<NumberOrHex>,
	Hash: Codec,
>>>>>>> 95853fb2
{
	fn call(
		&self,
		call_request: CallRequest<AccountId>,
		at: Option<<Block as BlockT>::Hash>,
<<<<<<< HEAD
	) -> RpcResult<ContractExecResult> {
=======
	) -> Result<ContractExecResult<Balance>> {
>>>>>>> 95853fb2
		let api = self.client.runtime_api();
		let at = BlockId::hash(at.unwrap_or_else(|| self.client.info().best_hash));

		let CallRequest { origin, dest, value, gas_limit, storage_deposit_limit, input_data } =
			call_request;

		let value: Balance = decode_hex(value, "balance")?;
		let gas_limit: Weight = decode_hex(gas_limit, "weight")?;
		let storage_deposit_limit: Option<Balance> =
			storage_deposit_limit.map(|l| decode_hex(l, "balance")).transpose()?;
		limit_gas(gas_limit)?;

		api.call(&at, origin, dest, value, gas_limit, storage_deposit_limit, input_data.to_vec())
			.map_err(runtime_error_into_rpc_err)
	}

	fn instantiate(
		&self,
		instantiate_request: InstantiateRequest<AccountId, Hash>,
		at: Option<<Block as BlockT>::Hash>,
<<<<<<< HEAD
	) -> RpcResult<ContractInstantiateResult<AccountId>> {
		let api = self.client.runtime_api();
		let at = BlockId::hash(at.unwrap_or_else(|| self.client.info().best_hash));
		let InstantiateRequest { origin, endowment, gas_limit, code, data, salt } =
			instantiate_request;
=======
	) -> Result<ContractInstantiateResult<AccountId, Balance>> {
		let api = self.client.runtime_api();
		let at = BlockId::hash(at.unwrap_or_else(||
			// If the block hash is not supplied assume the best block.
			self.client.info().best_hash));

		let InstantiateRequest {
			origin,
			value,
			gas_limit,
			storage_deposit_limit,
			code,
			data,
			salt,
		} = instantiate_request;
>>>>>>> 95853fb2

		let value: Balance = decode_hex(value, "balance")?;
		let gas_limit: Weight = decode_hex(gas_limit, "weight")?;
		let storage_deposit_limit: Option<Balance> =
			storage_deposit_limit.map(|l| decode_hex(l, "balance")).transpose()?;
		limit_gas(gas_limit)?;

		api.instantiate(
			&at,
			origin,
			value,
			gas_limit,
			storage_deposit_limit,
			code,
			data.to_vec(),
			salt.to_vec(),
		)
		.map_err(runtime_error_into_rpc_err)
	}

	fn upload_code(
		&self,
		upload_request: CodeUploadRequest<AccountId>,
		at: Option<<Block as BlockT>::Hash>,
	) -> Result<CodeUploadResult<Hash, Balance>> {
		let api = self.client.runtime_api();
		let at = BlockId::hash(at.unwrap_or_else(||
			// If the block hash is not supplied assume the best block.
			self.client.info().best_hash));

		let CodeUploadRequest { origin, code, storage_deposit_limit } = upload_request;

		let storage_deposit_limit: Option<Balance> =
			storage_deposit_limit.map(|l| decode_hex(l, "balance")).transpose()?;

		api.upload_code(&at, origin, code.to_vec(), storage_deposit_limit)
			.map_err(runtime_error_into_rpc_err)
	}

	fn get_storage(
		&self,
		address: AccountId,
		key: H256,
		at: Option<<Block as BlockT>::Hash>,
	) -> RpcResult<Option<Bytes>> {
		let api = self.client.runtime_api();
		let at = BlockId::hash(at.unwrap_or_else(|| self.client.info().best_hash));
		let result = api
			.get_storage(&at, address, key.into())
			.map_err(runtime_error_into_rpc_err)?
			.map_err(ContractAccessError)?
			.map(Bytes);

		Ok(result)
	}
}

/// Converts a runtime trap into an RPC error.
fn runtime_error_into_rpc_err(err: impl std::fmt::Debug) -> JsonRpseeError {
	CallError::Custom {
		code: RUNTIME_ERROR,
		message: "Runtime error".into(),
		data: to_raw_value(&format!("{:?}", err)).ok(),
	}
	.into()
}

fn decode_hex<H: std::fmt::Debug + Copy, T: TryFrom<H>>(
	from: H,
	name: &str,
) -> Result<T, JsonRpseeError> {
	from.try_into()
		.map_err(|_| anyhow!("{:?} does not fit into the {} type", from, name).into())
}

fn limit_gas(gas_limit: Weight) -> Result<(), JsonRpseeError> {
	if gas_limit > GAS_LIMIT {
		Err(anyhow!(
			"Requested gas limit is greater than maximum allowed: {} > {}",
			gas_limit,
			GAS_LIMIT
		)
		.into())
	} else {
		Ok(())
	}
}

#[cfg(test)]
mod tests {
	use super::*;
	use pallet_contracts_primitives::{ContractExecResult, ContractInstantiateResult};
	use sp_core::U256;

	fn trim(json: &str) -> String {
		json.chars().filter(|c| !c.is_whitespace()).collect()
	}

	#[test]
	fn call_request_should_serialize_deserialize_properly() {
		type Req = CallRequest<String>;
		let req: Req = serde_json::from_str(
			r#"
		{
			"origin": "5CiPPseXPECbkjWCa6MnjNokrgYjMqmKndv2rSnekmSK2DjL",
			"dest": "5DRakbLVnjVrW6niwLfHGW24EeCEvDAFGEXrtaYS5M4ynoom",
			"value": "0x112210f4B16c1cb1",
			"gasLimit": 1000000000000,
			"storageDepositLimit": 5000,
			"inputData": "0x8c97db39"
		}
		"#,
		)
		.unwrap();
		assert_eq!(req.gas_limit.into_u256(), U256::from(0xe8d4a51000u64));
		assert_eq!(req.storage_deposit_limit.map(|l| l.into_u256()), Some(5000.into()));
		assert_eq!(req.value.into_u256(), U256::from(1234567890987654321u128));
	}

	#[test]
	fn instantiate_request_should_serialize_deserialize_properly() {
		type Req = InstantiateRequest<String, String>;
		let req: Req = serde_json::from_str(
			r#"
		{
			"origin": "5CiPPseXPECbkjWCa6MnjNokrgYjMqmKndv2rSnekmSK2DjL",
			"value": "0x88",
			"gasLimit": 42,
			"code": { "existing": "0x1122" },
			"data": "0x4299",
			"salt": "0x9988"
		}
		"#,
		)
		.unwrap();

		assert_eq!(req.origin, "5CiPPseXPECbkjWCa6MnjNokrgYjMqmKndv2rSnekmSK2DjL");
		assert_eq!(req.value.into_u256(), 0x88.into());
		assert_eq!(req.gas_limit.into_u256(), 42.into());
		assert_eq!(req.storage_deposit_limit, None);
		assert_eq!(&*req.data, [0x42, 0x99].as_ref());
		assert_eq!(&*req.salt, [0x99, 0x88].as_ref());
		let code = match req.code {
			Code::Existing(hash) => hash,
			_ => panic!("json encoded an existing hash"),
		};
		assert_eq!(&code, "0x1122");
	}

	#[test]
	fn code_upload_request_should_serialize_deserialize_properly() {
		type Req = CodeUploadRequest<String>;
		let req: Req = serde_json::from_str(
			r#"
		{
			"origin": "5CiPPseXPECbkjWCa6MnjNokrgYjMqmKndv2rSnekmSK2DjL",
			"code": "0x8c97db39",
			"storageDepositLimit": 5000
		}
		"#,
		)
		.unwrap();
		assert_eq!(req.origin, "5CiPPseXPECbkjWCa6MnjNokrgYjMqmKndv2rSnekmSK2DjL");
		assert_eq!(&*req.code, [0x8c, 0x97, 0xdb, 0x39].as_ref());
		assert_eq!(req.storage_deposit_limit.map(|l| l.into_u256()), Some(5000.into()));
	}

	#[test]
	fn call_result_should_serialize_deserialize_properly() {
		fn test(expected: &str) {
			let res: ContractExecResult<u32> = serde_json::from_str(expected).unwrap();
			let actual = serde_json::to_string(&res).unwrap();
			assert_eq!(actual, trim(expected).as_str());
		}
		test(
			r#"{
			"gasConsumed": 5000,
			"gasRequired": 8000,
			"storageDeposit": {"charge": 42000},
			"debugMessage": "HelloWorld",
			"result": {
			  "Ok": {
				"flags": 5,
				"data": "0x1234"
			  }
			}
		}"#,
		);
		test(
			r#"{
			"gasConsumed": 3400,
			"gasRequired": 5200,
			"storageDeposit": {"refund": 12000},
			"debugMessage": "HelloWorld",
			"result": {
			  "Err": "BadOrigin"
			}
		}"#,
		);
	}

	#[test]
	fn instantiate_result_should_serialize_deserialize_properly() {
		fn test(expected: &str) {
			let res: ContractInstantiateResult<String, u32> =
				serde_json::from_str(expected).unwrap();
			let actual = serde_json::to_string(&res).unwrap();
			assert_eq!(actual, trim(expected).as_str());
		}
		test(
			r#"{
			"gasConsumed": 5000,
			"gasRequired": 8000,
			"storageDeposit": {"refund": 12000},
			"debugMessage": "HelloWorld",
			"result": {
			   "Ok": {
				  "result": {
					 "flags": 5,
					 "data": "0x1234"
				  },
				  "accountId": "5CiPP"
			   }
			}
		}"#,
		);
		test(
			r#"{
			"gasConsumed": 3400,
			"gasRequired": 5200,
			"storageDeposit": {"charge": 0},
			"debugMessage": "HelloWorld",
			"result": {
			  "Err": "BadOrigin"
			}
		}"#,
		);
	}

	#[test]
	fn code_upload_result_should_serialize_deserialize_properly() {
		fn test(expected: &str) {
			let res: CodeUploadResult<u32, u32> = serde_json::from_str(expected).unwrap();
			let actual = serde_json::to_string(&res).unwrap();
			assert_eq!(actual, trim(expected).as_str());
		}
		test(
			r#"{
				"Ok": {
					"codeHash": 4711,
					"deposit": 99
				}
			}"#,
		);
		test(
			r#"{
				"Err": "BadOrigin"
			}"#,
		);
	}
}<|MERGE_RESOLUTION|>--- conflicted
+++ resolved
@@ -23,7 +23,6 @@
 
 use anyhow::anyhow;
 use codec::Codec;
-<<<<<<< HEAD
 use jsonrpsee::{
 	proc_macros::rpc,
 	types::{
@@ -32,14 +31,9 @@
 		RpcResult,
 	},
 };
-use pallet_contracts_primitives::{Code, ContractExecResult, ContractInstantiateResult};
-=======
-use jsonrpc_core::{Error, ErrorCode, Result};
-use jsonrpc_derive::rpc;
 use pallet_contracts_primitives::{
 	Code, CodeUploadResult, ContractExecResult, ContractInstantiateResult,
 };
->>>>>>> 95853fb2
 use serde::{Deserialize, Serialize};
 use serde_json::value::to_raw_value;
 use sp_api::ProvideRuntimeApi;
@@ -48,7 +42,7 @@
 use sp_rpc::number::NumberOrHex;
 use sp_runtime::{
 	generic::BlockId,
-	traits::{self, Block as BlockT, Header as HeaderT},
+	traits::{Block as BlockT, Header as HeaderT},
 };
 
 pub use pallet_contracts_rpc_runtime_api::ContractsApi as ContractsRuntimeApi;
@@ -127,38 +121,24 @@
 }
 
 /// Contracts RPC methods.
-<<<<<<< HEAD
 #[rpc(client, server, namespace = "contracts")]
-pub trait ContractsApi<BlockHash, BlockNumber, AccountId, Balance, Hash> {
-=======
-#[rpc]
 pub trait ContractsApi<BlockHash, BlockNumber, AccountId, Balance, Hash>
 where
 	Balance: Copy + TryFrom<NumberOrHex> + Into<NumberOrHex>,
 {
->>>>>>> 95853fb2
 	/// Executes a call to a contract.
 	///
 	/// This call is performed locally without submitting any transactions. Thus executing this
 	/// won't change any state. Nonetheless, the calling state-changing contracts is still possible.
 	///
-<<<<<<< HEAD
-	/// This method is useful for calling getter-like methods on contracts.
-	#[method(name = "call")]
-=======
 	/// This method is useful for calling getter-like methods on contracts or to dry-run a
 	/// a contract call in order to determine the `gas_limit`.
-	#[rpc(name = "contracts_call")]
->>>>>>> 95853fb2
+	#[method(name = "call")]
 	fn call(
 		&self,
 		call_request: CallRequest<AccountId>,
 		at: Option<BlockHash>,
-<<<<<<< HEAD
-	) -> RpcResult<ContractExecResult>;
-=======
-	) -> Result<ContractExecResult<Balance>>;
->>>>>>> 95853fb2
+	) -> RpcResult<ContractExecResult<Balance>>;
 
 	/// Instantiate a new contract.
 	///
@@ -171,10 +151,7 @@
 		&self,
 		instantiate_request: InstantiateRequest<AccountId, Hash>,
 		at: Option<BlockHash>,
-<<<<<<< HEAD
-	) -> RpcResult<ContractInstantiateResult<AccountId>>;
-=======
-	) -> Result<ContractInstantiateResult<AccountId, Balance>>;
+	) -> RpcResult<ContractInstantiateResult<AccountId, Balance>>;
 
 	/// Upload new code without instantiating a contract from it.
 	///
@@ -182,13 +159,12 @@
 	/// won't change any state.
 	///
 	/// This method is useful for UIs to dry-run code upload.
-	#[rpc(name = "contracts_upload_code")]
+	#[method(name = "upload_code")]
 	fn upload_code(
 		&self,
 		upload_request: CodeUploadRequest<AccountId>,
 		at: Option<BlockHash>,
-	) -> Result<CodeUploadResult<Hash, Balance>>;
->>>>>>> 95853fb2
+	) -> RpcResult<CodeUploadResult<Hash, Balance>>;
 
 	/// Returns the value under a specified storage `key` in a contract given by `address` param,
 	/// or `None` if it is not set.
@@ -233,27 +209,19 @@
 		<<Block as BlockT>::Header as HeaderT>::Number,
 		Hash,
 	>,
-<<<<<<< HEAD
-	AccountId: traits::MaybeSerializeDeserialize + Codec + Send + Sync + 'static,
-	Balance: Codec + TryFrom<NumberOrHex> + Send + Sync + 'static,
-	Hash: traits::MaybeSerializeDeserialize + Codec + Send + Sync + 'static,
-=======
 	AccountId: Codec,
 	Balance: Codec + Copy + TryFrom<NumberOrHex> + Into<NumberOrHex>,
 	Hash: Codec,
->>>>>>> 95853fb2
 {
 	fn call(
 		&self,
 		call_request: CallRequest<AccountId>,
 		at: Option<<Block as BlockT>::Hash>,
-<<<<<<< HEAD
-	) -> RpcResult<ContractExecResult> {
-=======
-	) -> Result<ContractExecResult<Balance>> {
->>>>>>> 95853fb2
+	) -> RpcResult<ContractExecResult<Balance>> {
 		let api = self.client.runtime_api();
-		let at = BlockId::hash(at.unwrap_or_else(|| self.client.info().best_hash));
+		let at = BlockId::hash(at.unwrap_or_else(||
+			// If the block hash is not supplied assume the best block.
+			self.client.info().best_hash));
 
 		let CallRequest { origin, dest, value, gas_limit, storage_deposit_limit, input_data } =
 			call_request;
@@ -272,14 +240,7 @@
 		&self,
 		instantiate_request: InstantiateRequest<AccountId, Hash>,
 		at: Option<<Block as BlockT>::Hash>,
-<<<<<<< HEAD
-	) -> RpcResult<ContractInstantiateResult<AccountId>> {
-		let api = self.client.runtime_api();
-		let at = BlockId::hash(at.unwrap_or_else(|| self.client.info().best_hash));
-		let InstantiateRequest { origin, endowment, gas_limit, code, data, salt } =
-			instantiate_request;
-=======
-	) -> Result<ContractInstantiateResult<AccountId, Balance>> {
+	) -> RpcResult<ContractInstantiateResult<AccountId, Balance>> {
 		let api = self.client.runtime_api();
 		let at = BlockId::hash(at.unwrap_or_else(||
 			// If the block hash is not supplied assume the best block.
@@ -294,7 +255,6 @@
 			data,
 			salt,
 		} = instantiate_request;
->>>>>>> 95853fb2
 
 		let value: Balance = decode_hex(value, "balance")?;
 		let gas_limit: Weight = decode_hex(gas_limit, "weight")?;
@@ -319,7 +279,7 @@
 		&self,
 		upload_request: CodeUploadRequest<AccountId>,
 		at: Option<<Block as BlockT>::Hash>,
-	) -> Result<CodeUploadResult<Hash, Balance>> {
+	) -> RpcResult<CodeUploadResult<Hash, Balance>> {
 		let api = self.client.runtime_api();
 		let at = BlockId::hash(at.unwrap_or_else(||
 			// If the block hash is not supplied assume the best block.
