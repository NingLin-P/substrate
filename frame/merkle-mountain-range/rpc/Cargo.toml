[package]
name = "pallet-mmr-rpc"
version = "3.0.0"
authors = ["Parity Technologies <admin@parity.io>"]
edition = "2021"
license = "Apache-2.0"
homepage = "https://substrate.io"
repository = "https://github.com/paritytech/substrate/"
description = "Node-specific RPC methods for interaction with Merkle Mountain Range pallet."
publish = false

[package.metadata.docs.rs]
targets = ["x86_64-unknown-linux-gnu"]

[dependencies]
codec = { package = "parity-scale-codec", version = "3.0.0" }
jsonrpsee = { version = "0.9", features = ["server", "macros"] }
serde = { version = "1.0.136", features = ["derive"] }
serde_json = "1"
sp-api = { version = "4.0.0-dev", path = "../../../primitives/api" }
sp-blockchain = { version = "4.0.0-dev", path = "../../../primitives/blockchain" }
sp-core = { version = "6.0.0", path = "../../../primitives/core" }
sp-runtime = { version = "6.0.0", path = "../../../primitives/runtime" }

<<<<<<< HEAD
pallet-mmr-primitives = { version = "4.0.0-dev", path = "../primitives" }
=======
pallet-mmr-primitives = { version = "4.0.0-dev", path = "../primitives" }

[dev-dependencies]
serde_json = "1.0.79"
>>>>>>> 77c15d25
<|MERGE_RESOLUTION|>--- conflicted
+++ resolved
@@ -22,11 +22,7 @@
 sp-core = { version = "6.0.0", path = "../../../primitives/core" }
 sp-runtime = { version = "6.0.0", path = "../../../primitives/runtime" }
 
-<<<<<<< HEAD
-pallet-mmr-primitives = { version = "4.0.0-dev", path = "../primitives" }
-=======
 pallet-mmr-primitives = { version = "4.0.0-dev", path = "../primitives" }
 
 [dev-dependencies]
-serde_json = "1.0.79"
->>>>>>> 77c15d25
+serde_json = "1.0.79"